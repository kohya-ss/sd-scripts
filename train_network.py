import importlib
import argparse
import gc
import math
import os
import random
import time
import json
import toml
from multiprocessing import Value

from tqdm import tqdm
import torch
from accelerate.utils import set_seed
from diffusers import DDPMScheduler

import library.train_util as train_util
from library.train_util import (
    DreamBoothDataset,
)
import library.config_util as config_util
from library.config_util import (
    ConfigSanitizer,
    BlueprintGenerator,
)
import library.huggingface_util as huggingface_util
import library.custom_train_functions as custom_train_functions
from library.custom_train_functions import apply_snr_weight, get_weighted_text_embeddings, pyramid_noise_like, apply_noise_offset, max_norm


# TODO 他のスクリプトと共通化する
def generate_step_logs(args: argparse.Namespace, current_loss, avr_loss, lr_scheduler, keys_scaled=None, mean_norm=None, maximum_norm=None):
    logs = {"loss/current": current_loss, "loss/average": avr_loss}
    if args.scale_weight_norms:
      logs["keys_scaled"] = keys_scaled
      logs["average_key_norm"] = mean_norm
      logs["max_key_norm"] = maximum_norm

    lrs = lr_scheduler.get_last_lr()

    if args.network_train_text_encoder_only or len(lrs) <= 2:  # not block lr (or single block)
        if args.network_train_unet_only:
            logs["lr/unet"] = float(lrs[0])
        elif args.network_train_text_encoder_only:
            logs["lr/textencoder"] = float(lrs[0])
        else:
            logs["lr/textencoder"] = float(lrs[0])
            logs["lr/unet"] = float(lrs[-1])  # may be same to textencoder

        if args.optimizer_type.lower().startswith("DAdapt".lower()):  # tracking d*lr value of unet.
            logs["lr/d*lr"] = lr_scheduler.optimizers[-1].param_groups[0]["d"] * lr_scheduler.optimizers[-1].param_groups[0]["lr"]
    else:
        idx = 0
        if not args.network_train_unet_only:
            logs["lr/textencoder"] = float(lrs[0])
            idx = 1

        for i in range(idx, len(lrs)):
            logs[f"lr/group{i}"] = float(lrs[i])
            if args.optimizer_type.lower().startswith("DAdapt".lower()):
                logs[f"lr/d*lr/group{i}"] = (
                    lr_scheduler.optimizers[-1].param_groups[i]["d"] * lr_scheduler.optimizers[-1].param_groups[i]["lr"]
                )

    return logs


def train(args):
    session_id = random.randint(0, 2**32)
    training_started_at = time.time()
    train_util.verify_training_args(args)
    train_util.prepare_dataset_args(args, True)

    cache_latents = args.cache_latents
    use_dreambooth_method = args.in_json is None
    use_user_config = args.dataset_config is not None

    if args.seed is None:
        args.seed = random.randint(0, 2**32)
    set_seed(args.seed)

    tokenizer = train_util.load_tokenizer(args)

    # データセットを準備する
    blueprint_generator = BlueprintGenerator(ConfigSanitizer(True, True, True))
    if use_user_config:
        print(f"Loading dataset config from {args.dataset_config}")
        user_config = config_util.load_user_config(args.dataset_config)
        ignored = ["train_data_dir", "reg_data_dir", "in_json"]
        if any(getattr(args, attr) is not None for attr in ignored):
            print(
                "ignoring the following options because config file is found: {0} / 設定ファイルが利用されるため以下のオプションは無視されます: {0}".format(
                    ", ".join(ignored)
                )
            )
    else:
        if use_dreambooth_method:
            print("Using DreamBooth method.")
            user_config = {
                "datasets": [
                    {"subsets": config_util.generate_dreambooth_subsets_config_by_subdirs(args.train_data_dir, args.reg_data_dir)}
                ]
            }
        else:
            print("Training with captions.")
            user_config = {
                "datasets": [
                    {
                        "subsets": [
                            {
                                "image_dir": args.train_data_dir,
                                "metadata_file": args.in_json,
                            }
                        ]
                    }
                ]
            }

    blueprint = blueprint_generator.generate(user_config, args, tokenizer=tokenizer)
    train_dataset_group = config_util.generate_dataset_group_by_blueprint(blueprint.dataset_group)

    current_epoch = Value("i", 0)
    current_step = Value("i", 0)
    ds_for_collater = train_dataset_group if args.max_data_loader_n_workers == 0 else None
    collater = train_util.collater_class(current_epoch, current_step, ds_for_collater)

    if args.debug_dataset:
        train_util.debug_dataset(train_dataset_group)
        return
    if len(train_dataset_group) == 0:
        print(
            "No data found. Please verify arguments (train_data_dir must be the parent of folders with images) / 画像がありません。引数指定を確認してください（train_data_dirには画像があるフォルダではなく、画像があるフォルダの親フォルダを指定する必要があります）"
        )
        return

    if cache_latents:
        assert (
            train_dataset_group.is_latent_cacheable()
        ), "when caching latents, either color_aug or random_crop cannot be used / latentをキャッシュするときはcolor_augとrandom_cropは使えません"

    # acceleratorを準備する
    print("preparing accelerator")
    accelerator, unwrap_model = train_util.prepare_accelerator(args)
    is_main_process = accelerator.is_main_process

    # mixed precisionに対応した型を用意しておき適宜castする
    weight_dtype, save_dtype = train_util.prepare_dtype(args)

    # モデルを読み込む
    text_encoder, vae, unet, _ = train_util.load_target_model(args, weight_dtype, accelerator)

    # モデルに xformers とか memory efficient attention を組み込む
    train_util.replace_unet_modules(unet, args.mem_eff_attn, args.xformers)
    
    # 差分追加学習のためにモデルを読み込む
    import sys

    sys.path.append(os.path.dirname(__file__))
    print("import network module:", args.network_module)
    network_module = importlib.import_module(args.network_module)

    if args.base_weights is not None:
        # base_weights が指定されている場合は、指定された重みを読み込みマージする
        for i, weight_path in enumerate(args.base_weights):
            if args.base_weights_multiplier is None or len(args.base_weights_multiplier) <= i:
                multiplier = 1.0
            else:
                multiplier = args.base_weights_multiplier[i]

            print(f"merging module: {weight_path} with multiplier {multiplier}")

            module, weights_sd = network_module.create_network_from_weights(
                multiplier, weight_path, vae, text_encoder, unet, for_inference=True
            )
            module.merge_to(text_encoder, unet, weights_sd, weight_dtype, accelerator.device if args.lowram else "cpu")

        print(f"all weights merged: {', '.join(args.base_weights)}")
    # 学習を準備する
    if cache_latents:
        vae.to(accelerator.device, dtype=weight_dtype)
        vae.requires_grad_(False)
        vae.eval()
        with torch.no_grad():
            train_dataset_group.cache_latents(vae, args.vae_batch_size, args.cache_latents_to_disk, accelerator.is_main_process)
        vae.to("cpu")
        if torch.cuda.is_available():
            torch.cuda.empty_cache()
        gc.collect()

        accelerator.wait_for_everyone()

    # prepare network
    net_kwargs = {}
    if args.network_args is not None:
        for net_arg in args.network_args:
            key, value = net_arg.split("=")
            net_kwargs[key] = value

    # if a new network is added in future, add if ~ then blocks for each network (;'∀')
    if args.dim_from_weights:
        network, _ = network_module.create_network_from_weights(1, args.network_weights, vae, text_encoder, unet, **net_kwargs)
    else:
        network = network_module.create_network(1.0, args.network_dim, args.network_alpha, vae, text_encoder, unet, args.dropout, **net_kwargs)
    if network is None:
        return

    if hasattr(network, "prepare_network"):
        network.prepare_network(args)


    train_unet = not args.network_train_text_encoder_only
    train_text_encoder = not args.network_train_unet_only
    network.apply_to(text_encoder, unet, train_text_encoder, train_unet)

    if args.network_weights is not None:
        info = network.load_weights(args.network_weights)
        print(f"loaded network weights from {args.network_weights}: {info}")

    if args.gradient_checkpointing:
        unet.enable_gradient_checkpointing()
        text_encoder.gradient_checkpointing_enable()
        network.enable_gradient_checkpointing()  # may have no effect

    # 学習に必要なクラスを準備する
    print("preparing optimizer, data loader etc.")

    # 後方互換性を確保するよ
    try:
        trainable_params = network.prepare_optimizer_params(args.text_encoder_lr, args.unet_lr, args.learning_rate)
    except TypeError:
        print(
            "Deprecated: use prepare_optimizer_params(text_encoder_lr, unet_lr, learning_rate) instead of prepare_optimizer_params(text_encoder_lr, unet_lr)"
        )
        trainable_params = network.prepare_optimizer_params(args.text_encoder_lr, args.unet_lr)

    optimizer_name, optimizer_args, optimizer = train_util.get_optimizer(args, trainable_params)

    # dataloaderを準備する
    # DataLoaderのプロセス数：0はメインプロセスになる
    n_workers = min(args.max_data_loader_n_workers, os.cpu_count() - 1)  # cpu_count-1 ただし最大で指定された数まで

    train_dataloader = torch.utils.data.DataLoader(
        train_dataset_group,
        batch_size=1,
        shuffle=True,
        collate_fn=collater,
        num_workers=n_workers,
        persistent_workers=args.persistent_data_loader_workers,
    )

    # 学習ステップ数を計算する
    if args.max_train_epochs is not None:
        args.max_train_steps = args.max_train_epochs * math.ceil(
            len(train_dataloader) / accelerator.num_processes / args.gradient_accumulation_steps
        )
        if is_main_process:
            print(f"override steps. steps for {args.max_train_epochs} epochs is / 指定エポックまでのステップ数: {args.max_train_steps}")

    # データセット側にも学習ステップを送信
    train_dataset_group.set_max_train_steps(args.max_train_steps)

    # lr schedulerを用意する
    lr_scheduler = train_util.get_scheduler_fix(args, optimizer, accelerator.num_processes)

    # 実験的機能：勾配も含めたfp16学習を行う　モデル全体をfp16にする
    if args.full_fp16:
        assert (
            args.mixed_precision == "fp16"
        ), "full_fp16 requires mixed precision='fp16' / full_fp16を使う場合はmixed_precision='fp16'を指定してください。"
        print("enabling full fp16 training.")
        network.to(weight_dtype)

    # acceleratorがなんかよろしくやってくれるらしい
    if train_unet and train_text_encoder:
        unet, text_encoder, network, optimizer, train_dataloader, lr_scheduler = accelerator.prepare(
            unet, text_encoder, network, optimizer, train_dataloader, lr_scheduler
        )
    elif train_unet:
        unet, network, optimizer, train_dataloader, lr_scheduler = accelerator.prepare(
            unet, network, optimizer, train_dataloader, lr_scheduler
        )
    elif train_text_encoder:
        text_encoder, network, optimizer, train_dataloader, lr_scheduler = accelerator.prepare(
            text_encoder, network, optimizer, train_dataloader, lr_scheduler
        )
    else:
        network, optimizer, train_dataloader, lr_scheduler = accelerator.prepare(network, optimizer, train_dataloader, lr_scheduler)

    # transform DDP after prepare (train_network here only)
    text_encoder, unet, network = train_util.transform_if_model_is_DDP(text_encoder, unet, network)

    unet.requires_grad_(False)
    unet.to(accelerator.device, dtype=weight_dtype)
    text_encoder.requires_grad_(False)
    text_encoder.to(accelerator.device)
    if args.gradient_checkpointing:  # according to TI example in Diffusers, train is required
        unet.train()
        text_encoder.train()

        # set top parameter requires_grad = True for gradient checkpointing works
        text_encoder.text_model.embeddings.requires_grad_(True)
    else:
        unet.eval()
        text_encoder.eval()

    network.prepare_grad_etc(text_encoder, unet)

    if not cache_latents:
        vae.requires_grad_(False)
        vae.eval()
        vae.to(accelerator.device, dtype=weight_dtype)

    # 実験的機能：勾配も含めたfp16学習を行う　PyTorchにパッチを当ててfp16でのgrad scaleを有効にする
    if args.full_fp16:
        train_util.patch_accelerator_for_fp16_training(accelerator)

    # resumeする
    train_util.resume_from_local_or_hf_if_specified(accelerator, args)

    # epoch数を計算する
    num_update_steps_per_epoch = math.ceil(len(train_dataloader) / args.gradient_accumulation_steps)
    num_train_epochs = math.ceil(args.max_train_steps / num_update_steps_per_epoch)
    if (args.save_n_epoch_ratio is not None) and (args.save_n_epoch_ratio > 0):
        args.save_every_n_epochs = math.floor(num_train_epochs / args.save_n_epoch_ratio) or 1

    # 学習する
    # TODO: find a way to handle total batch size when there are multiple datasets
    total_batch_size = args.train_batch_size * accelerator.num_processes * args.gradient_accumulation_steps

    if is_main_process:
        print("running training / 学習開始")
        print(f"  num train images * repeats / 学習画像の数×繰り返し回数: {train_dataset_group.num_train_images}")
        print(f"  num reg images / 正則化画像の数: {train_dataset_group.num_reg_images}")
        print(f"  num batches per epoch / 1epochのバッチ数: {len(train_dataloader)}")
        print(f"  num epochs / epoch数: {num_train_epochs}")
        print(f"  batch size per device / バッチサイズ: {', '.join([str(d.batch_size) for d in train_dataset_group.datasets])}")
        # print(f"  total train batch size (with parallel & distributed & accumulation) / 総バッチサイズ（並列学習、勾配合計含む）: {total_batch_size}")
        print(f"  gradient accumulation steps / 勾配を合計するステップ数 = {args.gradient_accumulation_steps}")
        print(f"  total optimization steps / 学習ステップ数: {args.max_train_steps}")

    # TODO refactor metadata creation and move to util
    metadata = {
        "ss_session_id": session_id,  # random integer indicating which group of epochs the model came from
        "ss_training_started_at": training_started_at,  # unix timestamp
        "ss_output_name": args.output_name,
        "ss_learning_rate": args.learning_rate,
        "ss_text_encoder_lr": args.text_encoder_lr,
        "ss_unet_lr": args.unet_lr,
        "ss_num_train_images": train_dataset_group.num_train_images,
        "ss_num_reg_images": train_dataset_group.num_reg_images,
        "ss_num_batches_per_epoch": len(train_dataloader),
        "ss_num_epochs": num_train_epochs,
        "ss_gradient_checkpointing": args.gradient_checkpointing,
        "ss_gradient_accumulation_steps": args.gradient_accumulation_steps,
        "ss_max_train_steps": args.max_train_steps,
        "ss_lr_warmup_steps": args.lr_warmup_steps,
        "ss_lr_scheduler": args.lr_scheduler,
        "ss_network_module": args.network_module,
        "ss_network_dim": args.network_dim,  # None means default because another network than LoRA may have another default dim
        "ss_network_alpha": args.network_alpha,  # some networks may not use this value
        "ss_mixed_precision": args.mixed_precision,
        "ss_full_fp16": bool(args.full_fp16),
        "ss_v2": bool(args.v2),
        "ss_clip_skip": args.clip_skip,
        "ss_max_token_length": args.max_token_length,
        "ss_cache_latents": bool(args.cache_latents),
        "ss_seed": args.seed,
        "ss_lowram": args.lowram,
        "ss_noise_offset": args.noise_offset,
        "ss_multires_noise_iterations": args.multires_noise_iterations,
        "ss_multires_noise_discount": args.multires_noise_discount,
        "ss_adaptive_noise_scale": args.adaptive_noise_scale,
        "ss_training_comment": args.training_comment,  # will not be updated after training
        "ss_sd_scripts_commit_hash": train_util.get_git_revision_hash(),
        "ss_optimizer": optimizer_name + (f"({optimizer_args})" if len(optimizer_args) > 0 else ""),
        "ss_max_grad_norm": args.max_grad_norm,
        "ss_caption_dropout_rate": args.caption_dropout_rate,
        "ss_caption_dropout_every_n_epochs": args.caption_dropout_every_n_epochs,
        "ss_caption_tag_dropout_rate": args.caption_tag_dropout_rate,
        "ss_face_crop_aug_range": args.face_crop_aug_range,
        "ss_prior_loss_weight": args.prior_loss_weight,
        "ss_min_snr_gamma": args.min_snr_gamma,
        "ss_scale_weight_norms": args.scale_weight_norms,
        "ss_dropout": args.dropout,
    }

    if use_user_config:
        # save metadata of multiple datasets
        # NOTE: pack "ss_datasets" value as json one time
        #   or should also pack nested collections as json?
        datasets_metadata = []
        tag_frequency = {}  # merge tag frequency for metadata editor
        dataset_dirs_info = {}  # merge subset dirs for metadata editor

        for dataset in train_dataset_group.datasets:
            is_dreambooth_dataset = isinstance(dataset, DreamBoothDataset)
            dataset_metadata = {
                "is_dreambooth": is_dreambooth_dataset,
                "batch_size_per_device": dataset.batch_size,
                "num_train_images": dataset.num_train_images,  # includes repeating
                "num_reg_images": dataset.num_reg_images,
                "resolution": (dataset.width, dataset.height),
                "enable_bucket": bool(dataset.enable_bucket),
                "min_bucket_reso": dataset.min_bucket_reso,
                "max_bucket_reso": dataset.max_bucket_reso,
                "tag_frequency": dataset.tag_frequency,
                "bucket_info": dataset.bucket_info,
            }

            subsets_metadata = []
            for subset in dataset.subsets:
                subset_metadata = {
                    "img_count": subset.img_count,
                    "num_repeats": subset.num_repeats,
                    "color_aug": bool(subset.color_aug),
                    "flip_aug": bool(subset.flip_aug),
                    "random_crop": bool(subset.random_crop),
                    "shuffle_caption": bool(subset.shuffle_caption),
                    "keep_tokens": subset.keep_tokens,
                }

                image_dir_or_metadata_file = None
                if subset.image_dir:
                    image_dir = os.path.basename(subset.image_dir)
                    subset_metadata["image_dir"] = image_dir
                    image_dir_or_metadata_file = image_dir

                if is_dreambooth_dataset:
                    subset_metadata["class_tokens"] = subset.class_tokens
                    subset_metadata["is_reg"] = subset.is_reg
                    if subset.is_reg:
                        image_dir_or_metadata_file = None  # not merging reg dataset
                else:
                    metadata_file = os.path.basename(subset.metadata_file)
                    subset_metadata["metadata_file"] = metadata_file
                    image_dir_or_metadata_file = metadata_file  # may overwrite

                subsets_metadata.append(subset_metadata)

                # merge dataset dir: not reg subset only
                # TODO update additional-network extension to show detailed dataset config from metadata
                if image_dir_or_metadata_file is not None:
                    # datasets may have a certain dir multiple times
                    v = image_dir_or_metadata_file
                    i = 2
                    while v in dataset_dirs_info:
                        v = image_dir_or_metadata_file + f" ({i})"
                        i += 1
                    image_dir_or_metadata_file = v

                    dataset_dirs_info[image_dir_or_metadata_file] = {"n_repeats": subset.num_repeats, "img_count": subset.img_count}

            dataset_metadata["subsets"] = subsets_metadata
            datasets_metadata.append(dataset_metadata)

            # merge tag frequency:
            for ds_dir_name, ds_freq_for_dir in dataset.tag_frequency.items():
                # あるディレクトリが複数のdatasetで使用されている場合、一度だけ数える
                # もともと繰り返し回数を指定しているので、キャプション内でのタグの出現回数と、それが学習で何度使われるかは一致しない
                # なので、ここで複数datasetの回数を合算してもあまり意味はない
                if ds_dir_name in tag_frequency:
                    continue
                tag_frequency[ds_dir_name] = ds_freq_for_dir

        metadata["ss_datasets"] = json.dumps(datasets_metadata)
        metadata["ss_tag_frequency"] = json.dumps(tag_frequency)
        metadata["ss_dataset_dirs"] = json.dumps(dataset_dirs_info)
    else:
        # conserving backward compatibility when using train_dataset_dir and reg_dataset_dir
        assert (
            len(train_dataset_group.datasets) == 1
        ), f"There should be a single dataset but {len(train_dataset_group.datasets)} found. This seems to be a bug. / データセットは1個だけ存在するはずですが、実際には{len(train_dataset_group.datasets)}個でした。プログラムのバグかもしれません。"

        dataset = train_dataset_group.datasets[0]

        dataset_dirs_info = {}
        reg_dataset_dirs_info = {}
        if use_dreambooth_method:
            for subset in dataset.subsets:
                info = reg_dataset_dirs_info if subset.is_reg else dataset_dirs_info
                info[os.path.basename(subset.image_dir)] = {"n_repeats": subset.num_repeats, "img_count": subset.img_count}
        else:
            for subset in dataset.subsets:
                dataset_dirs_info[os.path.basename(subset.metadata_file)] = {
                    "n_repeats": subset.num_repeats,
                    "img_count": subset.img_count,
                }

        metadata.update(
            {
                "ss_batch_size_per_device": args.train_batch_size,
                "ss_total_batch_size": total_batch_size,
                "ss_resolution": args.resolution,
                "ss_color_aug": bool(args.color_aug),
                "ss_flip_aug": bool(args.flip_aug),
                "ss_random_crop": bool(args.random_crop),
                "ss_shuffle_caption": bool(args.shuffle_caption),
                "ss_enable_bucket": bool(dataset.enable_bucket),
                "ss_bucket_no_upscale": bool(dataset.bucket_no_upscale),
                "ss_min_bucket_reso": dataset.min_bucket_reso,
                "ss_max_bucket_reso": dataset.max_bucket_reso,
                "ss_keep_tokens": args.keep_tokens,
                "ss_dataset_dirs": json.dumps(dataset_dirs_info),
                "ss_reg_dataset_dirs": json.dumps(reg_dataset_dirs_info),
                "ss_tag_frequency": json.dumps(dataset.tag_frequency),
                "ss_bucket_info": json.dumps(dataset.bucket_info),
            }
        )

    # add extra args
    if args.network_args:
        metadata["ss_network_args"] = json.dumps(net_kwargs)

    # model name and hash
    if args.pretrained_model_name_or_path is not None:
        sd_model_name = args.pretrained_model_name_or_path
        if os.path.exists(sd_model_name):
            metadata["ss_sd_model_hash"] = train_util.model_hash(sd_model_name)
            metadata["ss_new_sd_model_hash"] = train_util.calculate_sha256(sd_model_name)
            sd_model_name = os.path.basename(sd_model_name)
        metadata["ss_sd_model_name"] = sd_model_name

    if args.vae is not None:
        vae_name = args.vae
        if os.path.exists(vae_name):
            metadata["ss_vae_hash"] = train_util.model_hash(vae_name)
            metadata["ss_new_vae_hash"] = train_util.calculate_sha256(vae_name)
            vae_name = os.path.basename(vae_name)
        metadata["ss_vae_name"] = vae_name

    metadata = {k: str(v) for k, v in metadata.items()}

    # make minimum metadata for filtering
    minimum_keys = ["ss_network_module", "ss_network_dim", "ss_network_alpha", "ss_network_args"]
    minimum_metadata = {}
    for key in minimum_keys:
        if key in metadata:
            minimum_metadata[key] = metadata[key]

    progress_bar = tqdm(range(args.max_train_steps), smoothing=0, disable=not accelerator.is_local_main_process, desc="steps")
    global_step = 0

    noise_scheduler = DDPMScheduler(
        beta_start=0.00085, beta_end=0.012, beta_schedule="scaled_linear", num_train_timesteps=1000, clip_sample=False
    )
    if accelerator.is_main_process:
        accelerator.init_trackers("network_train" if args.log_tracker_name is None else args.log_tracker_name)

    loss_list = []
    loss_total = 0.0
    del train_dataset_group

    # callback for step start
    if hasattr(network, "on_step_start"):
        on_step_start = network.on_step_start
    else:
        on_step_start = lambda *args, **kwargs: None

    # function for saving/removing
    def save_model(ckpt_name, unwrapped_nw, steps, epoch_no, force_sync_upload=False):
        os.makedirs(args.output_dir, exist_ok=True)
        ckpt_file = os.path.join(args.output_dir, ckpt_name)

        print(f"\nsaving checkpoint: {ckpt_file}")
        metadata["ss_training_finished_at"] = str(time.time())
        metadata["ss_steps"] = str(steps)
        metadata["ss_epoch"] = str(epoch_no)

        unwrapped_nw.save_weights(ckpt_file, save_dtype, minimum_metadata if args.no_metadata else metadata)
        if args.huggingface_repo_id is not None:
            huggingface_util.upload(args, ckpt_file, "/" + ckpt_name, force_sync_upload=force_sync_upload)

    def remove_model(old_ckpt_name):
        old_ckpt_file = os.path.join(args.output_dir, old_ckpt_name)
        if os.path.exists(old_ckpt_file):
            print(f"removing old checkpoint: {old_ckpt_file}")
            os.remove(old_ckpt_file)

    # training loop
    for epoch in range(num_train_epochs):
        if is_main_process:
            print(f"\nepoch {epoch+1}/{num_train_epochs}")
        current_epoch.value = epoch + 1

        metadata["ss_epoch"] = str(epoch + 1)

        network.on_epoch_start(text_encoder, unet)

        for step, batch in enumerate(train_dataloader):

            current_step.value = global_step
            with accelerator.accumulate(network):
                on_step_start(text_encoder, unet)

                with torch.no_grad():
                    if "latents" in batch and batch["latents"] is not None:
                        latents = batch["latents"].to(accelerator.device)
                    else:
                        # latentに変換
                        latents = vae.encode(batch["images"].to(dtype=weight_dtype)).latent_dist.sample()
                    latents = latents * 0.18215
                b_size = latents.shape[0]

                with torch.set_grad_enabled(train_text_encoder):
                    # Get the text embedding for conditioning
                    if args.weighted_captions:
                        encoder_hidden_states = get_weighted_text_embeddings(
                            tokenizer,
                            text_encoder,
                            batch["captions"],
                            accelerator.device,
                            args.max_token_length // 75 if args.max_token_length else 1,
                            clip_skip=args.clip_skip,
                        )
                    else:
                        input_ids = batch["input_ids"].to(accelerator.device)
                        encoder_hidden_states = train_util.get_hidden_states(args, input_ids, tokenizer, text_encoder, weight_dtype)

                # Sample noise that we'll add to the latents
                noise = torch.randn_like(latents, device=latents.device)
                if args.noise_offset:
                    noise = apply_noise_offset(latents, noise, args.noise_offset, args.adaptive_noise_scale)
                elif args.multires_noise_iterations:
                    noise = pyramid_noise_like(noise, latents.device, args.multires_noise_iterations, args.multires_noise_discount)

                # Sample a random timestep for each image
                timesteps = torch.randint(0, noise_scheduler.config.num_train_timesteps, (b_size,), device=latents.device)
                timesteps = timesteps.long()
                # Add noise to the latents according to the noise magnitude at each timestep
                # (this is the forward diffusion process)
                noisy_latents = noise_scheduler.add_noise(latents, noise, timesteps)

                # Predict the noise residual
                with accelerator.autocast():
                    noise_pred = unet(noisy_latents, timesteps, encoder_hidden_states).sample

                if args.v_parameterization:
                    # v-parameterization training
                    target = noise_scheduler.get_velocity(latents, noise, timesteps)
                else:
                    target = noise

                loss = torch.nn.functional.mse_loss(noise_pred.float(), target.float(), reduction="none")
                loss = loss.mean([1, 2, 3])

                loss_weights = batch["loss_weights"]  # 各sampleごとのweight
                loss = loss * loss_weights

                if args.min_snr_gamma:
                    loss = apply_snr_weight(loss, timesteps, noise_scheduler, args.min_snr_gamma)

                loss = loss.mean()  # 平均なのでbatch_sizeで割る必要なし

                accelerator.backward(loss)
                if accelerator.sync_gradients and args.max_grad_norm != 0.0:
                    params_to_clip = network.get_trainable_params()
                    accelerator.clip_grad_norm_(params_to_clip, args.max_grad_norm)

                optimizer.step()
                lr_scheduler.step()
                optimizer.zero_grad(set_to_none=True)
            
            if args.scale_weight_norms:
              keys_scaled, mean_norm, maximum_norm = max_norm(network.state_dict(), args.scale_weight_norms)
              max_mean_logs = {"Keys Scaled": keys_scaled, "Average key norm": mean_norm}  

            # Checks if the accelerator has performed an optimization step behind the scenes
            if accelerator.sync_gradients:
                progress_bar.update(1)
                global_step += 1

                train_util.sample_images(
                    accelerator, args, None, global_step, accelerator.device, vae, tokenizer, text_encoder, unet
                )

                # 指定ステップごとにモデルを保存
                if args.save_every_n_steps is not None and global_step % args.save_every_n_steps == 0:
                    accelerator.wait_for_everyone()
                    if accelerator.is_main_process:
                        ckpt_name = train_util.get_step_ckpt_name(args, "." + args.save_model_as, global_step)
                        save_model(ckpt_name, unwrap_model(network), global_step, epoch)

                        if args.save_state:
                            train_util.save_and_remove_state_stepwise(args, accelerator, global_step)

                        remove_step_no = train_util.get_remove_step_no(args, global_step)
                        if remove_step_no is not None:
                            remove_ckpt_name = train_util.get_step_ckpt_name(args, "." + args.save_model_as, remove_step_no)
                            remove_model(remove_ckpt_name)

            current_loss = loss.detach().item()
            if epoch == 0:
                loss_list.append(current_loss)
            else:
                loss_total -= loss_list[step]
                loss_list[step] = current_loss
            loss_total += current_loss
            avr_loss = loss_total / len(loss_list)
            logs = {"loss": avr_loss}  # , "lr": lr_scheduler.get_last_lr()[0]}
            progress_bar.set_postfix(**logs)
            if args.scale_weight_norms:
              progress_bar.set_postfix(**max_mean_logs)


            if args.logging_dir is not None:
                logs = generate_step_logs(args, current_loss, avr_loss, lr_scheduler, keys_scaled, mean_norm, maximum_norm)
                accelerator.log(logs, step=global_step)

            if global_step >= args.max_train_steps:
                break

        if args.logging_dir is not None:
            logs = {"loss/epoch": loss_total / len(loss_list)}
            accelerator.log(logs, step=epoch + 1)

        accelerator.wait_for_everyone()

        # 指定エポックごとにモデルを保存
        if args.save_every_n_epochs is not None:
            saving = (epoch + 1) % args.save_every_n_epochs == 0 and (epoch + 1) < num_train_epochs
            if is_main_process and saving:
                ckpt_name = train_util.get_epoch_ckpt_name(args, "." + args.save_model_as, epoch + 1)
                save_model(ckpt_name, unwrap_model(network), global_step, epoch + 1)

                remove_epoch_no = train_util.get_remove_epoch_no(args, epoch + 1)
                if remove_epoch_no is not None:
                    remove_ckpt_name = train_util.get_epoch_ckpt_name(args, "." + args.save_model_as, remove_epoch_no)
                    remove_model(remove_ckpt_name)

                if args.save_state:
                    train_util.save_and_remove_state_on_epoch_end(args, accelerator, epoch + 1)

        train_util.sample_images(accelerator, args, epoch + 1, global_step, accelerator.device, vae, tokenizer, text_encoder, unet)

        # end of epoch

    # metadata["ss_epoch"] = str(num_train_epochs)
    metadata["ss_training_finished_at"] = str(time.time())

    if is_main_process:
        network = unwrap_model(network)

    accelerator.end_training()

    if is_main_process and args.save_state:
        train_util.save_state_on_train_end(args, accelerator)

    del accelerator  # この後メモリを使うのでこれは消す

    if is_main_process:
        ckpt_name = train_util.get_last_ckpt_name(args, "." + args.save_model_as)
        save_model(ckpt_name, network, global_step, num_train_epochs, force_sync_upload=True)

        print("model saved.")


def setup_parser() -> argparse.ArgumentParser:
    parser = argparse.ArgumentParser()

    train_util.add_sd_models_arguments(parser)
    train_util.add_dataset_arguments(parser, True, True, True)
    train_util.add_training_arguments(parser, True)
    train_util.add_optimizer_arguments(parser)
    config_util.add_config_arguments(parser)
    custom_train_functions.add_custom_train_arguments(parser)

    parser.add_argument("--no_metadata", action="store_true", help="do not save metadata in output model / メタデータを出力先モデルに保存しない")
    parser.add_argument(
        "--save_model_as",
        type=str,
        default="safetensors",
        choices=[None, "ckpt", "pt", "safetensors"],
        help="format to save the model (default is .safetensors) / モデル保存時の形式（デフォルトはsafetensors）",
    )

    parser.add_argument("--unet_lr", type=float, default=None, help="learning rate for U-Net / U-Netの学習率")
    parser.add_argument("--text_encoder_lr", type=float, default=None, help="learning rate for Text Encoder / Text Encoderの学習率")

    parser.add_argument("--network_weights", type=str, default=None, help="pretrained weights for network / 学習するネットワークの初期重み")
    parser.add_argument("--network_module", type=str, default=None, help="network module to train / 学習対象のネットワークのモジュール")
    parser.add_argument(
        "--network_dim", type=int, default=None, help="network dimensions (depends on each network) / モジュールの次元数（ネットワークにより定義は異なります）"
    )
    parser.add_argument(
        "--network_alpha",
        type=float,
        default=1,
        help="alpha for LoRA weight scaling, default 1 (same as network_dim for same behavior as old version) / LoRaの重み調整のalpha値、デフォルト1（旧バージョンと同じ動作をするにはnetwork_dimと同じ値を指定）",
    )
    parser.add_argument(
        "--network_args", type=str, default=None, nargs="*", help="additional argmuments for network (key=value) / ネットワークへの追加の引数"
    )
    parser.add_argument("--network_train_unet_only", action="store_true", help="only training U-Net part / U-Net関連部分のみ学習する")
    parser.add_argument(
        "--network_train_text_encoder_only", action="store_true", help="only training Text Encoder part / Text Encoder関連部分のみ学習する"
    )
    parser.add_argument(
        "--training_comment", type=str, default=None, help="arbitrary comment string stored in metadata / メタデータに記録する任意のコメント文字列"
    )
    parser.add_argument(
        "--dim_from_weights",
        action="store_true",
        help="automatically determine dim (rank) from network_weights / dim (rank)をnetwork_weightsで指定した重みから自動で決定する",
    )
    parser.add_argument(
<<<<<<< HEAD
        "--scale_weight_norms",
        type=float,
        default=None,
        help="Scale the weight of each key pair to help prevent overtraing via exploding gradients. (1 is a good starting point)",
    )
    parser.add_argument(
        "--dropout",
        type=float,
        default=None,
        help="Drops neurons out of training every step (0 is default behavior, 1 would drop all neurons)",
    )
=======
        "--base_weights",
        type=str,
        default=None,
        nargs="*",
        help="network weights to merge into the model before training / 学習前にあらかじめモデルにマージするnetworkの重みファイル",
    )
    parser.add_argument(
        "--base_weights_multiplier",
        type=float,
        default=None,
        nargs="*",
        help="multiplier for network weights to merge into the model before training / 学習前にあらかじめモデルにマージするnetworkの重みの倍率",
    )

>>>>>>> 5931948a
    return parser


if __name__ == "__main__":
    parser = setup_parser()

    args = parser.parse_args()
    args = train_util.read_config_from_file(args, parser)

    train(args)<|MERGE_RESOLUTION|>--- conflicted
+++ resolved
@@ -803,7 +803,6 @@
         help="automatically determine dim (rank) from network_weights / dim (rank)をnetwork_weightsで指定した重みから自動で決定する",
     )
     parser.add_argument(
-<<<<<<< HEAD
         "--scale_weight_norms",
         type=float,
         default=None,
@@ -815,7 +814,7 @@
         default=None,
         help="Drops neurons out of training every step (0 is default behavior, 1 would drop all neurons)",
     )
-=======
+    parser.add_argument(
         "--base_weights",
         type=str,
         default=None,
@@ -830,7 +829,6 @@
         help="multiplier for network weights to merge into the model before training / 学習前にあらかじめモデルにマージするnetworkの重みの倍率",
     )
 
->>>>>>> 5931948a
     return parser
 
 
