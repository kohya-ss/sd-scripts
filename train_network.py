import importlib
import argparse
import gc
import math
import os
import sys
import random
import time
import json
from multiprocessing import Value
import toml

from tqdm import tqdm
import torch
from torch.nn.parallel import DistributedDataParallel as DDP

try:
    import intel_extension_for_pytorch as ipex

    if torch.xpu.is_available():
        from library.ipex import ipex_init

        ipex_init()
except Exception:
    pass
from accelerate.utils import set_seed
from diffusers import DDPMScheduler
from library import model_util

import library.train_util as train_util
from library.train_util import (
    DreamBoothDataset,
)
import library.config_util as config_util
from library.config_util import (
    ConfigSanitizer,
    BlueprintGenerator,
)
import library.huggingface_util as huggingface_util
import library.custom_train_functions as custom_train_functions
from library.custom_train_functions import (
    apply_snr_weight,
    get_weighted_text_embeddings,
    prepare_scheduler_for_custom_training,
    scale_v_prediction_loss_like_noise_prediction,
    add_v_prediction_like_loss,
    apply_debiased_estimation,
)


class NetworkTrainer:
    def __init__(self):
        self.vae_scale_factor = 0.18215
        self.is_sdxl = False

    # TODO 他のスクリプトと共通化する
    def generate_step_logs(
        self, args: argparse.Namespace, current_loss, avr_loss, lr_scheduler, keys_scaled=None, mean_norm=None, maximum_norm=None
    ):
        logs = {"loss/current": current_loss, "loss/average": avr_loss}

        if keys_scaled is not None:
            logs["max_norm/keys_scaled"] = keys_scaled
            logs["max_norm/average_key_norm"] = mean_norm
            logs["max_norm/max_key_norm"] = maximum_norm

        lrs = lr_scheduler.get_last_lr()

        if args.network_train_text_encoder_only or len(lrs) <= 2:  # not block lr (or single block)
            if args.network_train_unet_only:
                logs["lr/unet"] = float(lrs[0])
            elif args.network_train_text_encoder_only:
                logs["lr/textencoder"] = float(lrs[0])
            else:
                logs["lr/textencoder"] = float(lrs[0])
                logs["lr/unet"] = float(lrs[-1])  # may be same to textencoder

            if (
                args.optimizer_type.lower().startswith("DAdapt".lower()) or args.optimizer_type.lower() == "Prodigy".lower()
            ):  # tracking d*lr value of unet.
                logs["lr/d*lr"] = (
                    lr_scheduler.optimizers[-1].param_groups[0]["d"] * lr_scheduler.optimizers[-1].param_groups[0]["lr"]
                )
        else:
            idx = 0
            if not args.network_train_unet_only:
                logs["lr/textencoder"] = float(lrs[0])
                idx = 1

            for i in range(idx, len(lrs)):
                logs[f"lr/group{i}"] = float(lrs[i])
                if args.optimizer_type.lower().startswith("DAdapt".lower()) or args.optimizer_type.lower() == "Prodigy".lower():
                    logs[f"lr/d*lr/group{i}"] = (
                        lr_scheduler.optimizers[-1].param_groups[i]["d"] * lr_scheduler.optimizers[-1].param_groups[i]["lr"]
                    )

        return logs

    def assert_extra_args(self, args, train_dataset_group):
        pass

    def load_target_model(self, args, weight_dtype, accelerator):
        text_encoder, vae, unet, _ = train_util.load_target_model(args, weight_dtype, accelerator)
        return model_util.get_model_version_str_for_sd1_sd2(args.v2, args.v_parameterization), text_encoder, vae, unet

    def load_tokenizer(self, args):
        tokenizer = train_util.load_tokenizer(args)
        return tokenizer

    def is_text_encoder_outputs_cached(self, args):
        return False

    def is_train_text_encoder(self, args):
        return not args.network_train_unet_only and not self.is_text_encoder_outputs_cached(args)

    def cache_text_encoder_outputs_if_needed(
        self, args, accelerator, unet, vae, tokenizers, text_encoders, data_loader, weight_dtype
    ):
        for t_enc in text_encoders:
            t_enc.to(accelerator.device, dtype=weight_dtype)

    def get_text_cond(self, args, accelerator, batch, tokenizers, text_encoders, weight_dtype):
        input_ids = batch["input_ids"].to(accelerator.device)
        encoder_hidden_states = train_util.get_hidden_states(args, input_ids, tokenizers[0], text_encoders[0], weight_dtype)
        return encoder_hidden_states

    def call_unet(self, args, accelerator, unet, noisy_latents, timesteps, text_conds, batch, weight_dtype):
        noise_pred = unet(noisy_latents, timesteps, text_conds).sample
        return noise_pred

    def all_reduce_network(self, accelerator, network):
        for param in network.parameters():
            if param.grad is not None:
                param.grad = accelerator.reduce(param.grad, reduction="mean")

    def sample_images(self, accelerator, args, epoch, global_step, device, vae, tokenizer, text_encoder, unet):
        train_util.sample_images(accelerator, args, epoch, global_step, device, vae, tokenizer, text_encoder, unet)

    def train(self, args):
        session_id = random.randint(0, 2**32)
        training_started_at = time.time()
        train_util.verify_training_args(args)
        train_util.prepare_dataset_args(args, True)

        cache_latents = args.cache_latents
        use_dreambooth_method = args.in_json is None
        use_user_config = args.dataset_config is not None

        if args.seed is None:
            args.seed = random.randint(0, 2**32)
        set_seed(args.seed)

        # tokenizerは単体またはリスト、tokenizersは必ずリスト：既存のコードとの互換性のため
        tokenizer = self.load_tokenizer(args)
        tokenizers = tokenizer if isinstance(tokenizer, list) else [tokenizer]

        # データセットを準備する
        if args.dataset_class is None:
            blueprint_generator = BlueprintGenerator(ConfigSanitizer(True, True, False, True))
            if use_user_config:
                print(f"Loading dataset config from {args.dataset_config}")
                user_config = config_util.load_user_config(args.dataset_config)
                ignored = ["train_data_dir", "reg_data_dir", "in_json"]
                if any(getattr(args, attr) is not None for attr in ignored):
                    print(
                        "ignoring the following options because config file is found: {0} / 設定ファイルが利用されるため以下のオプションは無視されます: {0}".format(
                            ", ".join(ignored)
                        )
                    )
            else:
                if use_dreambooth_method:
                    print("Using DreamBooth method.")
                    user_config = {
                        "datasets": [
                            {
                                "subsets": config_util.generate_dreambooth_subsets_config_by_subdirs(
                                    args.train_data_dir, args.reg_data_dir
                                )
                            }
                        ]
                    }
                else:
                    print("Training with captions.")
                    user_config = {
                        "datasets": [
                            {
                                "subsets": [
                                    {
                                        "image_dir": args.train_data_dir,
                                        "metadata_file": args.in_json,
                                    }
                                ]
                            }
                        ]
                    }

            blueprint = blueprint_generator.generate(user_config, args, tokenizer=tokenizer)
            train_dataset_group = config_util.generate_dataset_group_by_blueprint(blueprint.dataset_group)
        else:
            # use arbitrary dataset class
            train_dataset_group = train_util.load_arbitrary_dataset(args, tokenizer)

        current_epoch = Value("i", 0)
        current_step = Value("i", 0)
        ds_for_collator = train_dataset_group if args.max_data_loader_n_workers == 0 else None
        collator = train_util.collator_class(current_epoch, current_step, ds_for_collator)

        if args.debug_dataset:
            train_util.debug_dataset(train_dataset_group)
            return
        if len(train_dataset_group) == 0:
            print(
                "No data found. Please verify arguments (train_data_dir must be the parent of folders with images) / 画像がありません。引数指定を確認してください（train_data_dirには画像があるフォルダではなく、画像があるフォルダの親フォルダを指定する必要があります）"
            )
            return

        if cache_latents:
            assert (
                train_dataset_group.is_latent_cacheable()
            ), "when caching latents, either color_aug or random_crop cannot be used / latentをキャッシュするときはcolor_augとrandom_cropは使えません"

        self.assert_extra_args(args, train_dataset_group)

        # acceleratorを準備する
        print("preparing accelerator")
        accelerator = train_util.prepare_accelerator(args)
        is_main_process = accelerator.is_main_process

        # mixed precisionに対応した型を用意しておき適宜castする
        weight_dtype, save_dtype = train_util.prepare_dtype(args)
        vae_dtype = torch.float32 if args.no_half_vae else weight_dtype

        # モデルを読み込む
        model_version, text_encoder, vae, unet = self.load_target_model(args, weight_dtype, accelerator)

        # text_encoder is List[CLIPTextModel] or CLIPTextModel
        text_encoders = text_encoder if isinstance(text_encoder, list) else [text_encoder]

        # モデルに xformers とか memory efficient attention を組み込む
        train_util.replace_unet_modules(unet, args.mem_eff_attn, args.xformers, args.sdpa)
        if torch.__version__ >= "2.0.0":  # PyTorch 2.0.0 以上対応のxformersなら以下が使える
            vae.set_use_memory_efficient_attention_xformers(args.xformers)

        # 差分追加学習のためにモデルを読み込む
        sys.path.append(os.path.dirname(__file__))
        accelerator.print("import network module:", args.network_module)
        network_module = importlib.import_module(args.network_module)

        if args.base_weights is not None:
            # base_weights が指定されている場合は、指定された重みを読み込みマージする
            for i, weight_path in enumerate(args.base_weights):
                if args.base_weights_multiplier is None or len(args.base_weights_multiplier) <= i:
                    multiplier = 1.0
                else:
                    multiplier = args.base_weights_multiplier[i]

                accelerator.print(f"merging module: {weight_path} with multiplier {multiplier}")

                module, weights_sd = network_module.create_network_from_weights(
                    multiplier, weight_path, vae, text_encoder, unet, for_inference=True
                )
                module.merge_to(text_encoder, unet, weights_sd, weight_dtype, accelerator.device if args.lowram else "cpu")

            accelerator.print(f"all weights merged: {', '.join(args.base_weights)}")

        # 学習を準備する
        if cache_latents:
            vae.to(accelerator.device, dtype=vae_dtype)
            vae.requires_grad_(False)
            vae.eval()
            with torch.no_grad():
                train_dataset_group.cache_latents(vae, args.vae_batch_size, args.cache_latents_to_disk, accelerator.is_main_process)
            vae.to("cpu")
            if torch.cuda.is_available():
                torch.cuda.empty_cache()
            gc.collect()

            accelerator.wait_for_everyone()

        # 必要ならテキストエンコーダーの出力をキャッシュする: Text Encoderはcpuまたはgpuへ移される
        # cache text encoder outputs if needed: Text Encoder is moved to cpu or gpu
        self.cache_text_encoder_outputs_if_needed(
            args, accelerator, unet, vae, tokenizers, text_encoders, train_dataset_group, weight_dtype
        )

        # prepare network
        net_kwargs = {}
        if args.network_args is not None:
            for net_arg in args.network_args:
                key, value = net_arg.split("=")
                net_kwargs[key] = value

        # if a new network is added in future, add if ~ then blocks for each network (;'∀')
        if args.dim_from_weights:
            network, _ = network_module.create_network_from_weights(1, args.network_weights, vae, text_encoder, unet, **net_kwargs)
        else:
            if "dropout" not in net_kwargs:
                # workaround for LyCORIS (;^ω^)
                net_kwargs["dropout"] = args.network_dropout

            network = network_module.create_network(
                1.0,
                args.network_dim,
                args.network_alpha,
                vae,
                text_encoder,
                unet,
                neuron_dropout=args.network_dropout,
                **net_kwargs,
            )
        if network is None:
            return

        if hasattr(network, "prepare_network"):
            network.prepare_network(args)
        if args.scale_weight_norms and not hasattr(network, "apply_max_norm_regularization"):
            print(
                "warning: scale_weight_norms is specified but the network does not support it / scale_weight_normsが指定されていますが、ネットワークが対応していません"
            )
            args.scale_weight_norms = False

        train_unet = not args.network_train_text_encoder_only
        train_text_encoder = self.is_train_text_encoder(args)
        network.apply_to(text_encoder, unet, train_text_encoder, train_unet)

        if args.network_weights is not None:
            info = network.load_weights(args.network_weights)
            accelerator.print(f"load network weights from {args.network_weights}: {info}")

        if args.gradient_checkpointing:
            unet.enable_gradient_checkpointing()
            for t_enc in text_encoders:
                t_enc.gradient_checkpointing_enable()
            del t_enc
            network.enable_gradient_checkpointing()  # may have no effect

        # 学習に必要なクラスを準備する
        accelerator.print("prepare optimizer, data loader etc.")

        # 後方互換性を確保するよ
        try:
            trainable_params = network.prepare_optimizer_params(args.text_encoder_lr, args.unet_lr, args.learning_rate)
        except TypeError:
            accelerator.print(
                "Deprecated: use prepare_optimizer_params(text_encoder_lr, unet_lr, learning_rate) instead of prepare_optimizer_params(text_encoder_lr, unet_lr)"
            )
            trainable_params = network.prepare_optimizer_params(args.text_encoder_lr, args.unet_lr)

        optimizer_name, optimizer_args, optimizer = train_util.get_optimizer(args, trainable_params)

        # dataloaderを準備する
        # DataLoaderのプロセス数：0はメインプロセスになる
        n_workers = min(args.max_data_loader_n_workers, os.cpu_count() - 1)  # cpu_count-1 ただし最大で指定された数まで

        train_dataloader = torch.utils.data.DataLoader(
            train_dataset_group,
            batch_size=1,
            shuffle=True,
            collate_fn=collator,
            num_workers=n_workers,
            persistent_workers=args.persistent_data_loader_workers,
        )

        # 学習ステップ数を計算する
        if args.max_train_epochs is not None:
            args.max_train_steps = args.max_train_epochs * math.ceil(
                len(train_dataloader) / accelerator.num_processes / args.gradient_accumulation_steps
            )
            accelerator.print(
                f"override steps. steps for {args.max_train_epochs} epochs is / 指定エポックまでのステップ数: {args.max_train_steps}"
            )

        # データセット側にも学習ステップを送信
        train_dataset_group.set_max_train_steps(args.max_train_steps)

        # lr schedulerを用意する
        lr_scheduler = train_util.get_scheduler_fix(args, optimizer, accelerator.num_processes)

        # 実験的機能：勾配も含めたfp16/bf16学習を行う　モデル全体をfp16/bf16にする
        if args.full_fp16:
            assert (
                args.mixed_precision == "fp16"
            ), "full_fp16 requires mixed precision='fp16' / full_fp16を使う場合はmixed_precision='fp16'を指定してください。"
            accelerator.print("enable full fp16 training.")
            network.to(weight_dtype)
        elif args.full_bf16:
            assert (
                args.mixed_precision == "bf16"
            ), "full_bf16 requires mixed precision='bf16' / full_bf16を使う場合はmixed_precision='bf16'を指定してください。"
            accelerator.print("enable full bf16 training.")
            network.to(weight_dtype)

        unet_weight_dtype = te_weight_dtype = weight_dtype
        # Experimental Feature: Put base model into fp8 to save vram
        if args.fp8_base:
            assert (
                torch.__version__ >= '2.1.0'
            ), "fp8_base requires torch>=2.1.0 / fp8を使う場合はtorch>=2.1.0が必要です。"
            accelerator.print("enable fp8 training.")
            unet_weight_dtype = torch.float8_e4m3fn
            te_weight_dtype = torch.float8_e4m3fn

        unet.requires_grad_(False)
        unet.to(dtype=unet_weight_dtype)
        for t_enc in text_encoders:
            t_enc.requires_grad_(False)
            t_enc.to(dtype=te_weight_dtype)
            # nn.Embedding not support FP8
            t_enc.text_model.embeddings.to(dtype=(
                weight_dtype 
                if te_weight_dtype == torch.float8_e4m3fn 
                else te_weight_dtype
            ))

        # acceleratorがなんかよろしくやってくれるらしい / accelerator will do something good
        if train_unet:
            unet = accelerator.prepare(unet)
        else:
            unet.to(accelerator.device, dtype=unet_weight_dtype)  # move to device because unet is not prepared by accelerator
        if train_text_encoder:
            if len(text_encoders) > 1:
                text_encoder = text_encoders = [accelerator.prepare(t_enc) for t_enc in text_encoders]
            else:
                text_encoder = accelerator.prepare(text_encoder)
                text_encoders = [text_encoder]
        else:
            pass  # if text_encoder is not trained, no need to prepare. and device and dtype are already set

        network, optimizer, train_dataloader, lr_scheduler = accelerator.prepare(network, optimizer, train_dataloader, lr_scheduler)

        if args.gradient_checkpointing:
            # according to TI example in Diffusers, train is required
            unet.train()
            for t_enc in text_encoders:
                t_enc.train()

                # set top parameter requires_grad = True for gradient checkpointing works
                if train_text_encoder:
                    t_enc.text_model.embeddings.requires_grad_(True)

        else:
            unet.eval()
            for t_enc in text_encoders:
                t_enc.eval()

        del t_enc

        accelerator.unwrap_model(network).prepare_grad_etc(text_encoder, unet)

        if not cache_latents:  # キャッシュしない場合はVAEを使うのでVAEを準備する
            vae.requires_grad_(False)
            vae.eval()
            vae.to(accelerator.device, dtype=vae_dtype)

        # 実験的機能：勾配も含めたfp16学習を行う　PyTorchにパッチを当ててfp16でのgrad scaleを有効にする
        if args.full_fp16:
            train_util.patch_accelerator_for_fp16_training(accelerator)

        # resumeする
        train_util.resume_from_local_or_hf_if_specified(accelerator, args)

        # epoch数を計算する
        num_update_steps_per_epoch = math.ceil(len(train_dataloader) / args.gradient_accumulation_steps)
        num_train_epochs = math.ceil(args.max_train_steps / num_update_steps_per_epoch)
        if (args.save_n_epoch_ratio is not None) and (args.save_n_epoch_ratio > 0):
            args.save_every_n_epochs = math.floor(num_train_epochs / args.save_n_epoch_ratio) or 1

        # 学習する
        # TODO: find a way to handle total batch size when there are multiple datasets
        total_batch_size = args.train_batch_size * accelerator.num_processes * args.gradient_accumulation_steps

        accelerator.print("running training / 学習開始")
        accelerator.print(f"  num train images * repeats / 学習画像の数×繰り返し回数: {train_dataset_group.num_train_images}")
        accelerator.print(f"  num reg images / 正則化画像の数: {train_dataset_group.num_reg_images}")
        accelerator.print(f"  num batches per epoch / 1epochのバッチ数: {len(train_dataloader)}")
        accelerator.print(f"  num epochs / epoch数: {num_train_epochs}")
        accelerator.print(
            f"  batch size per device / バッチサイズ: {', '.join([str(d.batch_size) for d in train_dataset_group.datasets])}"
        )
        # accelerator.print(f"  total train batch size (with parallel & distributed & accumulation) / 総バッチサイズ（並列学習、勾配合計含む）: {total_batch_size}")
        accelerator.print(f"  gradient accumulation steps / 勾配を合計するステップ数 = {args.gradient_accumulation_steps}")
        accelerator.print(f"  total optimization steps / 学習ステップ数: {args.max_train_steps}")

        # TODO refactor metadata creation and move to util
        metadata = {
            "ss_session_id": session_id,  # random integer indicating which group of epochs the model came from
            "ss_training_started_at": training_started_at,  # unix timestamp
            "ss_output_name": args.output_name,
            "ss_learning_rate": args.learning_rate,
            "ss_text_encoder_lr": args.text_encoder_lr,
            "ss_unet_lr": args.unet_lr,
            "ss_num_train_images": train_dataset_group.num_train_images,
            "ss_num_reg_images": train_dataset_group.num_reg_images,
            "ss_num_batches_per_epoch": len(train_dataloader),
            "ss_num_epochs": num_train_epochs,
            "ss_gradient_checkpointing": args.gradient_checkpointing,
            "ss_gradient_accumulation_steps": args.gradient_accumulation_steps,
            "ss_max_train_steps": args.max_train_steps,
            "ss_lr_warmup_steps": args.lr_warmup_steps,
            "ss_lr_scheduler": args.lr_scheduler,
            "ss_network_module": args.network_module,
            "ss_network_dim": args.network_dim,  # None means default because another network than LoRA may have another default dim
            "ss_network_alpha": args.network_alpha,  # some networks may not have alpha
            "ss_network_dropout": args.network_dropout,  # some networks may not have dropout
            "ss_mixed_precision": args.mixed_precision,
            "ss_full_fp16": bool(args.full_fp16),
            "ss_v2": bool(args.v2),
            "ss_base_model_version": model_version,
            "ss_clip_skip": args.clip_skip,
            "ss_max_token_length": args.max_token_length,
            "ss_cache_latents": bool(args.cache_latents),
            "ss_seed": args.seed,
            "ss_lowram": args.lowram,
            "ss_noise_offset": args.noise_offset,
            "ss_multires_noise_iterations": args.multires_noise_iterations,
            "ss_multires_noise_discount": args.multires_noise_discount,
            "ss_adaptive_noise_scale": args.adaptive_noise_scale,
            "ss_zero_terminal_snr": args.zero_terminal_snr,
            "ss_training_comment": args.training_comment,  # will not be updated after training
            "ss_sd_scripts_commit_hash": train_util.get_git_revision_hash(),
            "ss_optimizer": optimizer_name + (f"({optimizer_args})" if len(optimizer_args) > 0 else ""),
            "ss_max_grad_norm": args.max_grad_norm,
            "ss_caption_dropout_rate": args.caption_dropout_rate,
            "ss_caption_dropout_every_n_epochs": args.caption_dropout_every_n_epochs,
            "ss_caption_tag_dropout_rate": args.caption_tag_dropout_rate,
            "ss_face_crop_aug_range": args.face_crop_aug_range,
            "ss_prior_loss_weight": args.prior_loss_weight,
            "ss_min_snr_gamma": args.min_snr_gamma,
            "ss_scale_weight_norms": args.scale_weight_norms,
            "ss_ip_noise_gamma": args.ip_noise_gamma,
            "ss_debiased_estimation": bool(args.debiased_estimation_loss),
        }

        if use_user_config:
            # save metadata of multiple datasets
            # NOTE: pack "ss_datasets" value as json one time
            #   or should also pack nested collections as json?
            datasets_metadata = []
            tag_frequency = {}  # merge tag frequency for metadata editor
            dataset_dirs_info = {}  # merge subset dirs for metadata editor

            for dataset in train_dataset_group.datasets:
                is_dreambooth_dataset = isinstance(dataset, DreamBoothDataset)
                dataset_metadata = {
                    "is_dreambooth": is_dreambooth_dataset,
                    "batch_size_per_device": dataset.batch_size,
                    "num_train_images": dataset.num_train_images,  # includes repeating
                    "num_reg_images": dataset.num_reg_images,
                    "resolution": (dataset.width, dataset.height),
                    "enable_bucket": bool(dataset.enable_bucket),
                    "min_bucket_reso": dataset.min_bucket_reso,
                    "max_bucket_reso": dataset.max_bucket_reso,
                    "tag_frequency": dataset.tag_frequency,
                    "bucket_info": dataset.bucket_info,
                }

                subsets_metadata = []
                for subset in dataset.subsets:
                    subset_metadata = {
                        "img_count": subset.img_count,
                        "num_repeats": subset.num_repeats,
                        "color_aug": bool(subset.color_aug),
                        "flip_aug": bool(subset.flip_aug),
                        "random_crop": bool(subset.random_crop),
                        "shuffle_caption": bool(subset.shuffle_caption),
                        "keep_tokens": subset.keep_tokens,
                    }

                    image_dir_or_metadata_file = None
                    if subset.image_dir:
                        image_dir = os.path.basename(subset.image_dir)
                        subset_metadata["image_dir"] = image_dir
                        image_dir_or_metadata_file = image_dir

                    if is_dreambooth_dataset:
                        subset_metadata["class_tokens"] = subset.class_tokens
                        subset_metadata["is_reg"] = subset.is_reg
                        if subset.is_reg:
                            image_dir_or_metadata_file = None  # not merging reg dataset
                    else:
                        metadata_file = os.path.basename(subset.metadata_file)
                        subset_metadata["metadata_file"] = metadata_file
                        image_dir_or_metadata_file = metadata_file  # may overwrite

                    subsets_metadata.append(subset_metadata)

                    # merge dataset dir: not reg subset only
                    # TODO update additional-network extension to show detailed dataset config from metadata
                    if image_dir_or_metadata_file is not None:
                        # datasets may have a certain dir multiple times
                        v = image_dir_or_metadata_file
                        i = 2
                        while v in dataset_dirs_info:
                            v = image_dir_or_metadata_file + f" ({i})"
                            i += 1
                        image_dir_or_metadata_file = v

                        dataset_dirs_info[image_dir_or_metadata_file] = {
                            "n_repeats": subset.num_repeats,
                            "img_count": subset.img_count,
                        }

                dataset_metadata["subsets"] = subsets_metadata
                datasets_metadata.append(dataset_metadata)

                # merge tag frequency:
                for ds_dir_name, ds_freq_for_dir in dataset.tag_frequency.items():
                    # あるディレクトリが複数のdatasetで使用されている場合、一度だけ数える
                    # もともと繰り返し回数を指定しているので、キャプション内でのタグの出現回数と、それが学習で何度使われるかは一致しない
                    # なので、ここで複数datasetの回数を合算してもあまり意味はない
                    if ds_dir_name in tag_frequency:
                        continue
                    tag_frequency[ds_dir_name] = ds_freq_for_dir

            metadata["ss_datasets"] = json.dumps(datasets_metadata)
            metadata["ss_tag_frequency"] = json.dumps(tag_frequency)
            metadata["ss_dataset_dirs"] = json.dumps(dataset_dirs_info)
        else:
            # conserving backward compatibility when using train_dataset_dir and reg_dataset_dir
            assert (
                len(train_dataset_group.datasets) == 1
            ), f"There should be a single dataset but {len(train_dataset_group.datasets)} found. This seems to be a bug. / データセットは1個だけ存在するはずですが、実際には{len(train_dataset_group.datasets)}個でした。プログラムのバグかもしれません。"

            dataset = train_dataset_group.datasets[0]

            dataset_dirs_info = {}
            reg_dataset_dirs_info = {}
            if use_dreambooth_method:
                for subset in dataset.subsets:
                    info = reg_dataset_dirs_info if subset.is_reg else dataset_dirs_info
                    info[os.path.basename(subset.image_dir)] = {"n_repeats": subset.num_repeats, "img_count": subset.img_count}
            else:
                for subset in dataset.subsets:
                    dataset_dirs_info[os.path.basename(subset.metadata_file)] = {
                        "n_repeats": subset.num_repeats,
                        "img_count": subset.img_count,
                    }

            metadata.update(
                {
                    "ss_batch_size_per_device": args.train_batch_size,
                    "ss_total_batch_size": total_batch_size,
                    "ss_resolution": args.resolution,
                    "ss_color_aug": bool(args.color_aug),
                    "ss_flip_aug": bool(args.flip_aug),
                    "ss_random_crop": bool(args.random_crop),
                    "ss_shuffle_caption": bool(args.shuffle_caption),
                    "ss_enable_bucket": bool(dataset.enable_bucket),
                    "ss_bucket_no_upscale": bool(dataset.bucket_no_upscale),
                    "ss_min_bucket_reso": dataset.min_bucket_reso,
                    "ss_max_bucket_reso": dataset.max_bucket_reso,
                    "ss_keep_tokens": args.keep_tokens,
                    "ss_dataset_dirs": json.dumps(dataset_dirs_info),
                    "ss_reg_dataset_dirs": json.dumps(reg_dataset_dirs_info),
                    "ss_tag_frequency": json.dumps(dataset.tag_frequency),
                    "ss_bucket_info": json.dumps(dataset.bucket_info),
                }
            )

        # add extra args
        if args.network_args:
            metadata["ss_network_args"] = json.dumps(net_kwargs)

        # model name and hash
        if args.pretrained_model_name_or_path is not None:
            sd_model_name = args.pretrained_model_name_or_path
            if os.path.exists(sd_model_name):
                metadata["ss_sd_model_hash"] = train_util.model_hash(sd_model_name)
                metadata["ss_new_sd_model_hash"] = train_util.calculate_sha256(sd_model_name)
                sd_model_name = os.path.basename(sd_model_name)
            metadata["ss_sd_model_name"] = sd_model_name

        if args.vae is not None:
            vae_name = args.vae
            if os.path.exists(vae_name):
                metadata["ss_vae_hash"] = train_util.model_hash(vae_name)
                metadata["ss_new_vae_hash"] = train_util.calculate_sha256(vae_name)
                vae_name = os.path.basename(vae_name)
            metadata["ss_vae_name"] = vae_name

        metadata = {k: str(v) for k, v in metadata.items()}

        # make minimum metadata for filtering
        minimum_metadata = {}
        for key in train_util.SS_METADATA_MINIMUM_KEYS:
            if key in metadata:
                minimum_metadata[key] = metadata[key]

        progress_bar = tqdm(range(args.max_train_steps), smoothing=0, disable=not accelerator.is_local_main_process, desc="steps")
        global_step = 0

        noise_scheduler = DDPMScheduler(
            beta_start=0.00085, beta_end=0.012, beta_schedule="scaled_linear", num_train_timesteps=1000, clip_sample=False
        )
        prepare_scheduler_for_custom_training(noise_scheduler, accelerator.device)
        if args.zero_terminal_snr:
            custom_train_functions.fix_noise_scheduler_betas_for_zero_terminal_snr(noise_scheduler)

        if accelerator.is_main_process:
            init_kwargs = {}
            if args.wandb_run_name:
<<<<<<< HEAD
                init_kwargs['wandb'] = {'name': args.wandb_run_name}
=======
                init_kwargs["wandb"] = {"name": args.wandb_run_name}
>>>>>>> 0395a355
            if args.log_tracker_config is not None:
                init_kwargs = toml.load(args.log_tracker_config)
            accelerator.init_trackers(
                "network_train" if args.log_tracker_name is None else args.log_tracker_name, init_kwargs=init_kwargs
            )

        loss_recorder = train_util.LossRecorder()
        del train_dataset_group

        # callback for step start
        if hasattr(accelerator.unwrap_model(network), "on_step_start"):
            on_step_start = accelerator.unwrap_model(network).on_step_start
        else:
            on_step_start = lambda *args, **kwargs: None

        # function for saving/removing
        def save_model(ckpt_name, unwrapped_nw, steps, epoch_no, force_sync_upload=False):
            os.makedirs(args.output_dir, exist_ok=True)
            ckpt_file = os.path.join(args.output_dir, ckpt_name)

            accelerator.print(f"\nsaving checkpoint: {ckpt_file}")
            metadata["ss_training_finished_at"] = str(time.time())
            metadata["ss_steps"] = str(steps)
            metadata["ss_epoch"] = str(epoch_no)

            metadata_to_save = minimum_metadata if args.no_metadata else metadata
            sai_metadata = train_util.get_sai_model_spec(None, args, self.is_sdxl, True, False)
            metadata_to_save.update(sai_metadata)

            unwrapped_nw.save_weights(ckpt_file, save_dtype, metadata_to_save)
            if args.huggingface_repo_id is not None:
                huggingface_util.upload(args, ckpt_file, "/" + ckpt_name, force_sync_upload=force_sync_upload)

        def remove_model(old_ckpt_name):
            old_ckpt_file = os.path.join(args.output_dir, old_ckpt_name)
            if os.path.exists(old_ckpt_file):
                accelerator.print(f"removing old checkpoint: {old_ckpt_file}")
                os.remove(old_ckpt_file)

        # For --sample_at_first
        self.sample_images(accelerator, args, 0, global_step, accelerator.device, vae, tokenizer, text_encoder, unet)

        # training loop
        for epoch in range(num_train_epochs):
            accelerator.print(f"\nepoch {epoch+1}/{num_train_epochs}")
            current_epoch.value = epoch + 1

            metadata["ss_epoch"] = str(epoch + 1)

            accelerator.unwrap_model(network).on_epoch_start(text_encoder, unet)

            for step, batch in enumerate(train_dataloader):
                current_step.value = global_step
                with accelerator.accumulate(network):
                    on_step_start(text_encoder, unet)

                    with torch.no_grad():
                        if "latents" in batch and batch["latents"] is not None:
                            latents = batch["latents"].to(accelerator.device)
                        else:
                            # latentに変換
                            latents = vae.encode(batch["images"].to(dtype=vae_dtype)).latent_dist.sample()

                            # NaNが含まれていれば警告を表示し0に置き換える
                            if torch.any(torch.isnan(latents)):
                                accelerator.print("NaN found in latents, replacing with zeros")
                                latents = torch.nan_to_num(latents, 0, out=latents)
                        latents = latents * self.vae_scale_factor
                    b_size = latents.shape[0]

                    with torch.set_grad_enabled(train_text_encoder), accelerator.autocast():
                        # Get the text embedding for conditioning
                        if args.weighted_captions:
                            text_encoder_conds = get_weighted_text_embeddings(
                                tokenizer,
                                text_encoder,
                                batch["captions"],
                                accelerator.device,
                                args.max_token_length // 75 if args.max_token_length else 1,
                                clip_skip=args.clip_skip,
                            )
                        else:
                            text_encoder_conds = self.get_text_cond(
                                args, accelerator, batch, tokenizers, text_encoders, weight_dtype
                            )

                    # Sample noise, sample a random timestep for each image, and add noise to the latents,
                    # with noise offset and/or multires noise if specified
                    noise, noisy_latents, timesteps = train_util.get_noise_noisy_latents_and_timesteps(
                        args, noise_scheduler, latents
                    )

                    # ensure the hidden state will require grad
                    if args.gradient_checkpointing:
                        for x in noisy_latents:
                            x.requires_grad_(True)
                        for t in text_encoder_conds:
                            t.requires_grad_(True)

                    # Predict the noise residual
                    with accelerator.autocast():
                        noise_pred = self.call_unet(
                            args, accelerator, unet, noisy_latents.requires_grad_(train_unet), timesteps, text_encoder_conds, batch, weight_dtype
                        )

                    if args.v_parameterization:
                        # v-parameterization training
                        target = noise_scheduler.get_velocity(latents, noise, timesteps)
                    else:
                        target = noise

                    loss = torch.nn.functional.mse_loss(noise_pred.float(), target.float(), reduction="none")
                    loss = loss.mean([1, 2, 3])

                    loss_weights = batch["loss_weights"]  # 各sampleごとのweight
                    loss = loss * loss_weights

                    if args.min_snr_gamma:
                        loss = apply_snr_weight(loss, timesteps, noise_scheduler, args.min_snr_gamma, args.v_parameterization)
                    if args.scale_v_pred_loss_like_noise_pred:
                        loss = scale_v_prediction_loss_like_noise_prediction(loss, timesteps, noise_scheduler)
                    if args.v_pred_like_loss:
                        loss = add_v_prediction_like_loss(loss, timesteps, noise_scheduler, args.v_pred_like_loss)
                    if args.debiased_estimation_loss:
                        loss = apply_debiased_estimation(loss, timesteps, noise_scheduler)

                    loss = loss.mean()  # 平均なのでbatch_sizeで割る必要なし

                    accelerator.backward(loss)
                    self.all_reduce_network(accelerator, network)  # sync DDP grad manually
                    if accelerator.sync_gradients and args.max_grad_norm != 0.0:
                        params_to_clip = accelerator.unwrap_model(network).get_trainable_params()
                        accelerator.clip_grad_norm_(params_to_clip, args.max_grad_norm)

                    optimizer.step()
                    lr_scheduler.step()
                    optimizer.zero_grad(set_to_none=True)

                if args.scale_weight_norms:
                    keys_scaled, mean_norm, maximum_norm = accelerator.unwrap_model(network).apply_max_norm_regularization(
                        args.scale_weight_norms, accelerator.device
                    )
                    max_mean_logs = {"Keys Scaled": keys_scaled, "Average key norm": mean_norm}
                else:
                    keys_scaled, mean_norm, maximum_norm = None, None, None

                # Checks if the accelerator has performed an optimization step behind the scenes
                if accelerator.sync_gradients:
                    progress_bar.update(1)
                    global_step += 1

                    self.sample_images(accelerator, args, None, global_step, accelerator.device, vae, tokenizer, text_encoder, unet)

                    # 指定ステップごとにモデルを保存
                    if args.save_every_n_steps is not None and global_step % args.save_every_n_steps == 0:
                        accelerator.wait_for_everyone()
                        if accelerator.is_main_process:
                            ckpt_name = train_util.get_step_ckpt_name(args, "." + args.save_model_as, global_step)
                            save_model(ckpt_name, accelerator.unwrap_model(network), global_step, epoch)

                            if args.save_state:
                                train_util.save_and_remove_state_stepwise(args, accelerator, global_step)

                            remove_step_no = train_util.get_remove_step_no(args, global_step)
                            if remove_step_no is not None:
                                remove_ckpt_name = train_util.get_step_ckpt_name(args, "." + args.save_model_as, remove_step_no)
                                remove_model(remove_ckpt_name)

                current_loss = loss.detach().item()
                loss_recorder.add(epoch=epoch, step=step, loss=current_loss)
                avr_loss: float = loss_recorder.moving_average
                logs = {"avr_loss": avr_loss}  # , "lr": lr_scheduler.get_last_lr()[0]}
                progress_bar.set_postfix(**logs)

                if args.scale_weight_norms:
                    progress_bar.set_postfix(**{**max_mean_logs, **logs})

                if args.logging_dir is not None:
                    logs = self.generate_step_logs(args, current_loss, avr_loss, lr_scheduler, keys_scaled, mean_norm, maximum_norm)
                    accelerator.log(logs, step=global_step)

                if global_step >= args.max_train_steps:
                    break

            if args.logging_dir is not None:
                logs = {"loss/epoch": loss_recorder.moving_average}
                accelerator.log(logs, step=epoch + 1)

            accelerator.wait_for_everyone()

            # 指定エポックごとにモデルを保存
            if args.save_every_n_epochs is not None:
                saving = (epoch + 1) % args.save_every_n_epochs == 0 and (epoch + 1) < num_train_epochs
                if is_main_process and saving:
                    ckpt_name = train_util.get_epoch_ckpt_name(args, "." + args.save_model_as, epoch + 1)
                    save_model(ckpt_name, accelerator.unwrap_model(network), global_step, epoch + 1)

                    remove_epoch_no = train_util.get_remove_epoch_no(args, epoch + 1)
                    if remove_epoch_no is not None:
                        remove_ckpt_name = train_util.get_epoch_ckpt_name(args, "." + args.save_model_as, remove_epoch_no)
                        remove_model(remove_ckpt_name)

                    if args.save_state:
                        train_util.save_and_remove_state_on_epoch_end(args, accelerator, epoch + 1)

            self.sample_images(accelerator, args, epoch + 1, global_step, accelerator.device, vae, tokenizer, text_encoder, unet)

            # end of epoch

        # metadata["ss_epoch"] = str(num_train_epochs)
        metadata["ss_training_finished_at"] = str(time.time())

        if is_main_process:
            network = accelerator.unwrap_model(network)

        accelerator.end_training()

        if is_main_process and args.save_state:
            train_util.save_state_on_train_end(args, accelerator)

        if is_main_process:
            ckpt_name = train_util.get_last_ckpt_name(args, "." + args.save_model_as)
            save_model(ckpt_name, network, global_step, num_train_epochs, force_sync_upload=True)

            print("model saved.")


def setup_parser() -> argparse.ArgumentParser:
    parser = argparse.ArgumentParser()

    train_util.add_sd_models_arguments(parser)
    train_util.add_dataset_arguments(parser, True, True, True)
    train_util.add_training_arguments(parser, True)
    train_util.add_optimizer_arguments(parser)
    config_util.add_config_arguments(parser)
    custom_train_functions.add_custom_train_arguments(parser)

    parser.add_argument("--no_metadata", action="store_true", help="do not save metadata in output model / メタデータを出力先モデルに保存しない")
    parser.add_argument(
        "--save_model_as",
        type=str,
        default="safetensors",
        choices=[None, "ckpt", "pt", "safetensors"],
        help="format to save the model (default is .safetensors) / モデル保存時の形式（デフォルトはsafetensors）",
    )

    parser.add_argument("--unet_lr", type=float, default=None, help="learning rate for U-Net / U-Netの学習率")
    parser.add_argument("--text_encoder_lr", type=float, default=None, help="learning rate for Text Encoder / Text Encoderの学習率")

    parser.add_argument("--network_weights", type=str, default=None, help="pretrained weights for network / 学習するネットワークの初期重み")
    parser.add_argument("--network_module", type=str, default=None, help="network module to train / 学習対象のネットワークのモジュール")
    parser.add_argument(
        "--network_dim", type=int, default=None, help="network dimensions (depends on each network) / モジュールの次元数（ネットワークにより定義は異なります）"
    )
    parser.add_argument(
        "--network_alpha",
        type=float,
        default=1,
        help="alpha for LoRA weight scaling, default 1 (same as network_dim for same behavior as old version) / LoRaの重み調整のalpha値、デフォルト1（旧バージョンと同じ動作をするにはnetwork_dimと同じ値を指定）",
    )
    parser.add_argument(
        "--network_dropout",
        type=float,
        default=None,
        help="Drops neurons out of training every step (0 or None is default behavior (no dropout), 1 would drop all neurons) / 訓練時に毎ステップでニューロンをdropする（0またはNoneはdropoutなし、1は全ニューロンをdropout）",
    )
    parser.add_argument(
        "--network_args", type=str, default=None, nargs="*", help="additional arguments for network (key=value) / ネットワークへの追加の引数"
    )
    parser.add_argument("--network_train_unet_only", action="store_true", help="only training U-Net part / U-Net関連部分のみ学習する")
    parser.add_argument(
        "--network_train_text_encoder_only", action="store_true", help="only training Text Encoder part / Text Encoder関連部分のみ学習する"
    )
    parser.add_argument(
        "--training_comment", type=str, default=None, help="arbitrary comment string stored in metadata / メタデータに記録する任意のコメント文字列"
    )
    parser.add_argument(
        "--dim_from_weights",
        action="store_true",
        help="automatically determine dim (rank) from network_weights / dim (rank)をnetwork_weightsで指定した重みから自動で決定する",
    )
    parser.add_argument(
        "--scale_weight_norms",
        type=float,
        default=None,
        help="Scale the weight of each key pair to help prevent overtraing via exploding gradients. (1 is a good starting point) / 重みの値をスケーリングして勾配爆発を防ぐ（1が初期値としては適当）",
    )
    parser.add_argument(
        "--base_weights",
        type=str,
        default=None,
        nargs="*",
        help="network weights to merge into the model before training / 学習前にあらかじめモデルにマージするnetworkの重みファイル",
    )
    parser.add_argument(
        "--base_weights_multiplier",
        type=float,
        default=None,
        nargs="*",
        help="multiplier for network weights to merge into the model before training / 学習前にあらかじめモデルにマージするnetworkの重みの倍率",
    )
    parser.add_argument(
        "--no_half_vae",
        action="store_true",
        help="do not use fp16/bf16 VAE in mixed precision (use float VAE) / mixed precisionでも fp16/bf16 VAEを使わずfloat VAEを使う",
    )
    return parser


if __name__ == "__main__":
    parser = setup_parser()

    args = parser.parse_args()
    args = train_util.read_config_from_file(args, parser)

    trainer = NetworkTrainer()
    trainer.train(args)<|MERGE_RESOLUTION|>--- conflicted
+++ resolved
@@ -699,11 +699,7 @@
         if accelerator.is_main_process:
             init_kwargs = {}
             if args.wandb_run_name:
-<<<<<<< HEAD
-                init_kwargs['wandb'] = {'name': args.wandb_run_name}
-=======
                 init_kwargs["wandb"] = {"name": args.wandb_run_name}
->>>>>>> 0395a355
             if args.log_tracker_config is not None:
                 init_kwargs = toml.load(args.log_tracker_config)
             accelerator.init_trackers(
