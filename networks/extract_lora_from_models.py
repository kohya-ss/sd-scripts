--- conflicted
+++ resolved
@@ -72,15 +72,11 @@
         logger.info(f"loading original SD model : {model_org}")
         text_encoder_o, _, unet_o = model_util.load_models_from_stable_diffusion_checkpoint(v2, model_org)
         text_encoders_o = [text_encoder_o]
-<<<<<<< HEAD
-        logger.info(f"loading tuned SD model : {model_tuned}")
-=======
         if load_dtype is not None:
             text_encoder_o = text_encoder_o.to(load_dtype)
             unet_o = unet_o.to(load_dtype)
 
-        print(f"loading tuned SD model : {model_tuned}")
->>>>>>> 7f948db1
+        logger.info(f"loading tuned SD model : {model_tuned}")
         text_encoder_t, _, unet_t = model_util.load_models_from_stable_diffusion_checkpoint(v2, model_tuned)
         text_encoders_t = [text_encoder_t]
         if load_dtype is not None:
@@ -89,28 +85,20 @@
 
         model_version = model_util.get_model_version_str_for_sd1_sd2(v2, v_parameterization)
     else:
-<<<<<<< HEAD
-        logger.info(f"loading original SDXL model : {model_org}")
-=======
         device_org = load_original_model_to if load_original_model_to else "cpu"
         device_tuned = load_tuned_model_to if load_tuned_model_to else "cpu"
 
-        print(f"loading original SDXL model : {model_org}")
->>>>>>> 7f948db1
+        logger.info(f"loading original SDXL model : {model_org}")
         text_encoder_o1, text_encoder_o2, _, unet_o, _, _ = sdxl_model_util.load_models_from_sdxl_checkpoint(
             sdxl_model_util.MODEL_VERSION_SDXL_BASE_V1_0, model_org, device_org
         )
         text_encoders_o = [text_encoder_o1, text_encoder_o2]
-<<<<<<< HEAD
-        logger.info(f"loading original SDXL model : {model_tuned}")
-=======
         if load_dtype is not None:
             text_encoder_o1 = text_encoder_o1.to(load_dtype)
             text_encoder_o2 = text_encoder_o2.to(load_dtype)
             unet_o = unet_o.to(load_dtype)
 
-        print(f"loading original SDXL model : {model_tuned}")
->>>>>>> 7f948db1
+        logger.info(f"loading original SDXL model : {model_tuned}")
         text_encoder_t1, text_encoder_t2, _, unet_t, _, _ = sdxl_model_util.load_models_from_sdxl_checkpoint(
             sdxl_model_util.MODEL_VERSION_SDXL_BASE_V1_0, model_tuned, device_tuned
         )
