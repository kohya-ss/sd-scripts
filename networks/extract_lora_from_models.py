# extract approximating LoRA by svd from two SD models
# The code is based on https://github.com/cloneofsimo/lora/blob/develop/lora_diffusion/cli_svd.py
# Thanks to cloneofsimo!

import argparse
import json
import os
import time
import torch
from safetensors.torch import load_file, save_file
from tqdm import tqdm
from library import sai_model_spec, model_util, sdxl_model_util
import lora
from library.utils import get_my_logger
logger = get_my_logger(__name__)

# CLAMP_QUANTILE = 0.99
# MIN_DIFF = 1e-1


def save_to_file(file_name, model, state_dict, dtype):
    if dtype is not None:
        for key in list(state_dict.keys()):
            if type(state_dict[key]) == torch.Tensor:
                state_dict[key] = state_dict[key].to(dtype)

    if os.path.splitext(file_name)[1] == ".safetensors":
        save_file(model, file_name)
    else:
        torch.save(model, file_name)


def svd(
    model_org=None,
    model_tuned=None,
    save_to=None,
    dim=4,
    v2=None,
    sdxl=None,
    conv_dim=None,
    v_parameterization=None,
    device=None,
    save_precision=None,
    clamp_quantile=0.99,
    min_diff=0.01,
    no_metadata=False,
):
    def str_to_dtype(p):
        if p == "float":
            return torch.float
        if p == "fp16":
            return torch.float16
        if p == "bf16":
            return torch.bfloat16
        return None

    assert v2 != sdxl or (not v2 and not sdxl), "v2 and sdxl cannot be specified at the same time / v2とsdxlは同時に指定できません"
    if v_parameterization is None:
        v_parameterization = v2

    save_dtype = str_to_dtype(save_precision)

    # load models
<<<<<<< HEAD
    if not args.sdxl:
        logger.info(f"loading original SD model : {args.model_org}")
        text_encoder_o, _, unet_o = model_util.load_models_from_stable_diffusion_checkpoint(args.v2, args.model_org)
        text_encoders_o = [text_encoder_o]
        logger.info(f"loading tuned SD model : {args.model_tuned}")
        text_encoder_t, _, unet_t = model_util.load_models_from_stable_diffusion_checkpoint(args.v2, args.model_tuned)
=======
    if not sdxl:
        print(f"loading original SD model : {model_org}")
        text_encoder_o, _, unet_o = model_util.load_models_from_stable_diffusion_checkpoint(v2, model_org)
        text_encoders_o = [text_encoder_o]
        print(f"loading tuned SD model : {model_tuned}")
        text_encoder_t, _, unet_t = model_util.load_models_from_stable_diffusion_checkpoint(v2, model_tuned)
>>>>>>> dcf0eeb5
        text_encoders_t = [text_encoder_t]
        model_version = model_util.get_model_version_str_for_sd1_sd2(v2, v_parameterization)
    else:
<<<<<<< HEAD
        logger.info(f"loading original SDXL model : {args.model_org}")
=======
        print(f"loading original SDXL model : {model_org}")
>>>>>>> dcf0eeb5
        text_encoder_o1, text_encoder_o2, _, unet_o, _, _ = sdxl_model_util.load_models_from_sdxl_checkpoint(
            sdxl_model_util.MODEL_VERSION_SDXL_BASE_V1_0, model_org, "cpu"
        )
        text_encoders_o = [text_encoder_o1, text_encoder_o2]
<<<<<<< HEAD
        logger.info(f"loading original SDXL model : {args.model_tuned}")
=======
        print(f"loading original SDXL model : {model_tuned}")
>>>>>>> dcf0eeb5
        text_encoder_t1, text_encoder_t2, _, unet_t, _, _ = sdxl_model_util.load_models_from_sdxl_checkpoint(
            sdxl_model_util.MODEL_VERSION_SDXL_BASE_V1_0, model_tuned, "cpu"
        )
        text_encoders_t = [text_encoder_t1, text_encoder_t2]
        model_version = sdxl_model_util.MODEL_VERSION_SDXL_BASE_V1_0

    # create LoRA network to extract weights: Use dim (rank) as alpha
    if conv_dim is None:
        kwargs = {}
    else:
        kwargs = {"conv_dim": conv_dim, "conv_alpha": conv_dim}

    lora_network_o = lora.create_network(1.0, dim, dim, None, text_encoders_o, unet_o, **kwargs)
    lora_network_t = lora.create_network(1.0, dim, dim, None, text_encoders_t, unet_t, **kwargs)
    assert len(lora_network_o.text_encoder_loras) == len(
        lora_network_t.text_encoder_loras
    ), f"model version is different (SD1.x vs SD2.x) / それぞれのモデルのバージョンが違います（SD1.xベースとSD2.xベース） "

    # get diffs
    diffs = {}
    text_encoder_different = False
    for i, (lora_o, lora_t) in enumerate(zip(lora_network_o.text_encoder_loras, lora_network_t.text_encoder_loras)):
        lora_name = lora_o.lora_name
        module_o = lora_o.org_module
        module_t = lora_t.org_module
        diff = module_t.weight - module_o.weight

        # Text Encoder might be same
        if not text_encoder_different and torch.max(torch.abs(diff)) > min_diff:
            text_encoder_different = True
<<<<<<< HEAD
            logger.warning(f"Text encoder is different. {torch.max(torch.abs(diff))} > {MIN_DIFF}")
=======
            print(f"Text encoder is different. {torch.max(torch.abs(diff))} > {min_diff}")
>>>>>>> dcf0eeb5

        diff = diff.float()
        diffs[lora_name] = diff

    if not text_encoder_different:
        logger.warning("Text encoder is same. Extract U-Net only.")
        lora_network_o.text_encoder_loras = []
        diffs = {}

    for i, (lora_o, lora_t) in enumerate(zip(lora_network_o.unet_loras, lora_network_t.unet_loras)):
        lora_name = lora_o.lora_name
        module_o = lora_o.org_module
        module_t = lora_t.org_module
        diff = module_t.weight - module_o.weight
        diff = diff.float()

        if args.device:
            diff = diff.to(args.device)

        diffs[lora_name] = diff

    # make LoRA with svd
    logger.info("calculating by svd")
    lora_weights = {}
    with torch.no_grad():
        for lora_name, mat in tqdm(list(diffs.items())):
            # if conv_dim is None, diffs do not include LoRAs for conv2d-3x3
            conv2d = len(mat.size()) == 4
            kernel_size = None if not conv2d else mat.size()[2:4]
            conv2d_3x3 = conv2d and kernel_size != (1, 1)

            rank = dim if not conv2d_3x3 or conv_dim is None else conv_dim
            out_dim, in_dim = mat.size()[0:2]

            if device:
                mat = mat.to(device)

            # logger.info(lora_name, mat.size(), mat.device, rank, in_dim, out_dim)
            rank = min(rank, in_dim, out_dim)  # LoRA rank cannot exceed the original dim

            if conv2d:
                if conv2d_3x3:
                    mat = mat.flatten(start_dim=1)
                else:
                    mat = mat.squeeze()

            U, S, Vh = torch.linalg.svd(mat)

            U = U[:, :rank]
            S = S[:rank]
            U = U @ torch.diag(S)

            Vh = Vh[:rank, :]

            dist = torch.cat([U.flatten(), Vh.flatten()])
            hi_val = torch.quantile(dist, clamp_quantile)
            low_val = -hi_val

            U = U.clamp(low_val, hi_val)
            Vh = Vh.clamp(low_val, hi_val)

            if conv2d:
                U = U.reshape(out_dim, rank, 1, 1)
                Vh = Vh.reshape(rank, in_dim, kernel_size[0], kernel_size[1])

            U = U.to("cpu").contiguous()
            Vh = Vh.to("cpu").contiguous()

            lora_weights[lora_name] = (U, Vh)

    # make state dict for LoRA
    lora_sd = {}
    for lora_name, (up_weight, down_weight) in lora_weights.items():
        lora_sd[lora_name + ".lora_up.weight"] = up_weight
        lora_sd[lora_name + ".lora_down.weight"] = down_weight
        lora_sd[lora_name + ".alpha"] = torch.tensor(down_weight.size()[0])

    # load state dict to LoRA and save it
    lora_network_save, lora_sd = lora.create_network_from_weights(1.0, None, None, text_encoders_o, unet_o, weights_sd=lora_sd)
    lora_network_save.apply_to(text_encoders_o, unet_o)  # create internal module references for state_dict

    info = lora_network_save.load_state_dict(lora_sd)
    logger.info(f"Loading extracted LoRA weights: {info}")

    dir_name = os.path.dirname(save_to)
    if dir_name and not os.path.exists(dir_name):
        os.makedirs(dir_name, exist_ok=True)

    # minimum metadata
    net_kwargs = {}
    if conv_dim is not None:
        net_kwargs["conv_dim"] = str(conv_dim)
        net_kwargs["conv_alpha"] = str(float(conv_dim))

    metadata = {
        "ss_v2": str(v2),
        "ss_base_model_version": model_version,
        "ss_network_module": "networks.lora",
        "ss_network_dim": str(dim),
        "ss_network_alpha": str(float(dim)),
        "ss_network_args": json.dumps(net_kwargs),
    }

    if not no_metadata:
        title = os.path.splitext(os.path.basename(save_to))[0]
        sai_metadata = sai_model_spec.build_metadata(None, v2, v_parameterization, sdxl, True, False, time.time(), title=title)
        metadata.update(sai_metadata)

<<<<<<< HEAD
    lora_network_save.save_weights(args.save_to, save_dtype, metadata)
    logger.info(f"LoRA weights are saved to: {args.save_to}")
=======
    lora_network_save.save_weights(save_to, save_dtype, metadata)
    print(f"LoRA weights are saved to: {save_to}")
>>>>>>> dcf0eeb5


def setup_parser() -> argparse.ArgumentParser:
    parser = argparse.ArgumentParser()
    parser.add_argument("--v2", action="store_true", help="load Stable Diffusion v2.x model / Stable Diffusion 2.xのモデルを読み込む")
    parser.add_argument(
        "--v_parameterization",
        action="store_true",
        default=None,
        help="make LoRA metadata for v-parameterization (default is same to v2) / 作成するLoRAのメタデータにv-parameterization用と設定する（省略時はv2と同じ）",
    )
    parser.add_argument(
        "--sdxl", action="store_true", help="load Stable Diffusion SDXL base model / Stable Diffusion SDXL baseのモデルを読み込む"
    )
    parser.add_argument(
        "--save_precision",
        type=str,
        default=None,
        choices=[None, "float", "fp16", "bf16"],
        help="precision in saving, same to merging if omitted / 保存時に精度を変更して保存する、省略時はfloat",
    )
    parser.add_argument(
        "--model_org",
        type=str,
        default=None,
        required=True,
        help="Stable Diffusion original model: ckpt or safetensors file / 元モデル、ckptまたはsafetensors",
    )
    parser.add_argument(
        "--model_tuned",
        type=str,
        default=None,
        required=True,
        help="Stable Diffusion tuned model, LoRA is difference of `original to tuned`: ckpt or safetensors file / 派生モデル（生成されるLoRAは元→派生の差分になります）、ckptまたはsafetensors",
    )
    parser.add_argument(
        "--save_to",
        type=str,
        default=None,
        required=True,
        help="destination file name: ckpt or safetensors file / 保存先のファイル名、ckptまたはsafetensors",
    )
    parser.add_argument("--dim", type=int, default=4, help="dimension (rank) of LoRA (default 4) / LoRAの次元数（rank）（デフォルト4）")
    parser.add_argument(
        "--conv_dim",
        type=int,
        default=None,
        help="dimension (rank) of LoRA for Conv2d-3x3 (default None, disabled) / LoRAのConv2d-3x3の次元数（rank）（デフォルトNone、適用なし）",
    )
    parser.add_argument("--device", type=str, default=None, help="device to use, cuda for GPU / 計算を行うデバイス、cuda でGPUを使う")
    parser.add_argument(
        "--clamp_quantile",
        type=float,
        default=0.99,
        help="Quantile clamping value, float, (0-1). Default = 0.99 / 値をクランプするための分位点、float、(0-1)。デフォルトは0.99",
    )
    parser.add_argument(
        "--min_diff",
        type=float,
        default=0.01,
        help="Minimum difference between finetuned model and base to consider them different enough to extract, float, (0-1). Default = 0.01 /"
        + "LoRAを抽出するために元モデルと派生モデルの差分の最小値、float、(0-1)。デフォルトは0.01",
    )
    parser.add_argument(
        "--no_metadata",
        action="store_true",
        help="do not save sai modelspec metadata (minimum ss_metadata for LoRA is saved) / "
        + "sai modelspecのメタデータを保存しない（LoRAの最低限のss_metadataは保存される）",
    )

    return parser


if __name__ == "__main__":
    parser = setup_parser()

    args = parser.parse_args()
    svd(**vars(args))<|MERGE_RESOLUTION|>--- conflicted
+++ resolved
@@ -61,38 +61,21 @@
     save_dtype = str_to_dtype(save_precision)
 
     # load models
-<<<<<<< HEAD
-    if not args.sdxl:
-        logger.info(f"loading original SD model : {args.model_org}")
-        text_encoder_o, _, unet_o = model_util.load_models_from_stable_diffusion_checkpoint(args.v2, args.model_org)
-        text_encoders_o = [text_encoder_o]
-        logger.info(f"loading tuned SD model : {args.model_tuned}")
-        text_encoder_t, _, unet_t = model_util.load_models_from_stable_diffusion_checkpoint(args.v2, args.model_tuned)
-=======
     if not sdxl:
-        print(f"loading original SD model : {model_org}")
+        logger.info(f"loading original SD model : {model_org}")
         text_encoder_o, _, unet_o = model_util.load_models_from_stable_diffusion_checkpoint(v2, model_org)
         text_encoders_o = [text_encoder_o]
-        print(f"loading tuned SD model : {model_tuned}")
+        logger.info(f"loading tuned SD model : {model_tuned}")
         text_encoder_t, _, unet_t = model_util.load_models_from_stable_diffusion_checkpoint(v2, model_tuned)
->>>>>>> dcf0eeb5
         text_encoders_t = [text_encoder_t]
         model_version = model_util.get_model_version_str_for_sd1_sd2(v2, v_parameterization)
     else:
-<<<<<<< HEAD
-        logger.info(f"loading original SDXL model : {args.model_org}")
-=======
-        print(f"loading original SDXL model : {model_org}")
->>>>>>> dcf0eeb5
+        logger.info(f"loading original SDXL model : {model_org}")
         text_encoder_o1, text_encoder_o2, _, unet_o, _, _ = sdxl_model_util.load_models_from_sdxl_checkpoint(
             sdxl_model_util.MODEL_VERSION_SDXL_BASE_V1_0, model_org, "cpu"
         )
         text_encoders_o = [text_encoder_o1, text_encoder_o2]
-<<<<<<< HEAD
-        logger.info(f"loading original SDXL model : {args.model_tuned}")
-=======
-        print(f"loading original SDXL model : {model_tuned}")
->>>>>>> dcf0eeb5
+        logger.info(f"loading original SDXL model : {model_tuned}")
         text_encoder_t1, text_encoder_t2, _, unet_t, _, _ = sdxl_model_util.load_models_from_sdxl_checkpoint(
             sdxl_model_util.MODEL_VERSION_SDXL_BASE_V1_0, model_tuned, "cpu"
         )
@@ -123,11 +106,7 @@
         # Text Encoder might be same
         if not text_encoder_different and torch.max(torch.abs(diff)) > min_diff:
             text_encoder_different = True
-<<<<<<< HEAD
-            logger.warning(f"Text encoder is different. {torch.max(torch.abs(diff))} > {MIN_DIFF}")
-=======
-            print(f"Text encoder is different. {torch.max(torch.abs(diff))} > {min_diff}")
->>>>>>> dcf0eeb5
+            logger.info(f"Text encoder is different. {torch.max(torch.abs(diff))} > {min_diff}")
 
         diff = diff.float()
         diffs[lora_name] = diff
@@ -236,13 +215,8 @@
         sai_metadata = sai_model_spec.build_metadata(None, v2, v_parameterization, sdxl, True, False, time.time(), title=title)
         metadata.update(sai_metadata)
 
-<<<<<<< HEAD
-    lora_network_save.save_weights(args.save_to, save_dtype, metadata)
-    logger.info(f"LoRA weights are saved to: {args.save_to}")
-=======
     lora_network_save.save_weights(save_to, save_dtype, metadata)
-    print(f"LoRA weights are saved to: {save_to}")
->>>>>>> dcf0eeb5
+    logger.info(f"LoRA weights are saved to: {save_to}")
 
 
 def setup_parser() -> argparse.ArgumentParser:
