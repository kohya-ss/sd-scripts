--- conflicted
+++ resolved
@@ -180,23 +180,14 @@
     captions = []
     for tmpl in templates:
       captions.append(tmpl.format(replace_to))
-<<<<<<< HEAD
     train_dataset_group.add_replacement("", captions)
-  elif args.num_vectors_per_token > 1:
-    replace_to = " ".join(token_strings)
-    train_dataset_group.add_replacement(args.token_string, replace_to)
-=======
-    train_dataset.add_replacement("", captions)
   else:
     if args.num_vectors_per_token > 1:
       replace_to = " ".join(token_strings)
-      train_dataset.add_replacement(args.token_string, replace_to)
+      train_dataset_group.add_replacement(args.token_string, replace_to)
       prompt_replacement = (args.token_string, replace_to)
     else:
       prompt_replacement = None
-
-  train_dataset.make_buckets()
->>>>>>> 82707654
 
   if args.debug_dataset:
     train_util.debug_dataset(train_dataset_group, show_input_ids=True)
