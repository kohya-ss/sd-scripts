# common functions for training

import argparse
import ast
import asyncio
import importlib
import json
import pathlib
import re
import shutil
import time
from typing import (
    Dict,
    List,
    NamedTuple,
    Optional,
    Sequence,
    Tuple,
    Union,
)
from accelerate import Accelerator
import glob
import math
import os
import random
import hashlib
import subprocess
from io import BytesIO
import toml

from tqdm import tqdm
import torch
from torch.optim import Optimizer
from torchvision import transforms
from transformers import CLIPTokenizer
import transformers
import diffusers
from diffusers.optimization import SchedulerType, TYPE_TO_SCHEDULER_FUNCTION
from diffusers import (
    StableDiffusionPipeline,
    DDPMScheduler,
    EulerAncestralDiscreteScheduler,
    DPMSolverMultistepScheduler,
    DPMSolverSinglestepScheduler,
    LMSDiscreteScheduler,
    PNDMScheduler,
    DDIMScheduler,
    EulerDiscreteScheduler,
    HeunDiscreteScheduler,
    KDPM2DiscreteScheduler,
    KDPM2AncestralDiscreteScheduler,
)
from huggingface_hub import hf_hub_download
import albumentations as albu
import numpy as np
from PIL import Image
import cv2
from einops import rearrange
from torch import einsum
import safetensors.torch
from library.lpw_stable_diffusion import StableDiffusionLongPromptWeightingPipeline
import library.model_util as model_util
import library.huggingface_util as huggingface_util

# Tokenizer: checkpointから読み込むのではなくあらかじめ提供されているものを使う
TOKENIZER_PATH = "openai/clip-vit-large-patch14"
V2_STABLE_DIFFUSION_PATH = "stabilityai/stable-diffusion-2"  # ここからtokenizerだけ使う v2とv2.1はtokenizer仕様は同じ

# checkpointファイル名
EPOCH_STATE_NAME = "{}-{:06d}-state"
EPOCH_FILE_NAME = "{}-{:06d}"
EPOCH_DIFFUSERS_DIR_NAME = "{}-{:06d}"
LAST_STATE_NAME = "{}-state"
DEFAULT_EPOCH_NAME = "epoch"
DEFAULT_LAST_OUTPUT_NAME = "last"

DEFAULT_STEP_NAME = "at"
STEP_STATE_NAME = "{}-step{:08d}-state"
STEP_FILE_NAME = "{}-step{:08d}"
STEP_DIFFUSERS_DIR_NAME = "{}-step{:08d}"

# region dataset

IMAGE_EXTENSIONS = [".png", ".jpg", ".jpeg", ".webp", ".bmp", ".PNG", ".JPG", ".JPEG", ".WEBP", ".BMP"]


class ImageInfo:
    def __init__(self, image_key: str, num_repeats: int, caption: str, is_reg: bool, absolute_path: str) -> None:
        self.image_key: str = image_key
        self.num_repeats: int = num_repeats
        self.caption: str = caption
        self.is_reg: bool = is_reg
        self.absolute_path: str = absolute_path
        self.image_size: Tuple[int, int] = None
        self.resized_size: Tuple[int, int] = None
        self.bucket_reso: Tuple[int, int] = None
        self.latents: torch.Tensor = None
        self.latents_flipped: torch.Tensor = None
        self.latents_npz: str = None
        self.latents_npz_flipped: str = None


class BucketManager:
    def __init__(self, no_upscale, max_reso, min_size, max_size, reso_steps) -> None:
        self.no_upscale = no_upscale
        if max_reso is None:
            self.max_reso = None
            self.max_area = None
        else:
            self.max_reso = max_reso
            self.max_area = max_reso[0] * max_reso[1]
        self.min_size = min_size
        self.max_size = max_size
        self.reso_steps = reso_steps

        self.resos = []
        self.reso_to_id = {}
        self.buckets = []  # 前処理時は (image_key, image)、学習時は image_key

    def add_image(self, reso, image):
        bucket_id = self.reso_to_id[reso]
        self.buckets[bucket_id].append(image)

    def shuffle(self):
        for bucket in self.buckets:
            random.shuffle(bucket)

    def sort(self):
        # 解像度順にソートする（表示時、メタデータ格納時の見栄えをよくするためだけ）。bucketsも入れ替えてreso_to_idも振り直す
        sorted_resos = self.resos.copy()
        sorted_resos.sort()

        sorted_buckets = []
        sorted_reso_to_id = {}
        for i, reso in enumerate(sorted_resos):
            bucket_id = self.reso_to_id[reso]
            sorted_buckets.append(self.buckets[bucket_id])
            sorted_reso_to_id[reso] = i

        self.resos = sorted_resos
        self.buckets = sorted_buckets
        self.reso_to_id = sorted_reso_to_id

    def make_buckets(self):
        resos = model_util.make_bucket_resolutions(self.max_reso, self.min_size, self.max_size, self.reso_steps)
        self.set_predefined_resos(resos)

    def set_predefined_resos(self, resos):
        # 規定サイズから選ぶ場合の解像度、aspect ratioの情報を格納しておく
        self.predefined_resos = resos.copy()
        self.predefined_resos_set = set(resos)
        self.predefined_aspect_ratios = np.array([w / h for w, h in resos])

    def add_if_new_reso(self, reso):
        if reso not in self.reso_to_id:
            bucket_id = len(self.resos)
            self.reso_to_id[reso] = bucket_id
            self.resos.append(reso)
            self.buckets.append([])
            # print(reso, bucket_id, len(self.buckets))

    def round_to_steps(self, x):
        x = int(x + 0.5)
        return x - x % self.reso_steps

    def select_bucket(self, image_width, image_height):
        aspect_ratio = image_width / image_height
        if not self.no_upscale:
            # 同じaspect ratioがあるかもしれないので（fine tuningで、no_upscale=Trueで前処理した場合）、解像度が同じものを優先する
            reso = (image_width, image_height)
            if reso in self.predefined_resos_set:
                pass
            else:
                ar_errors = self.predefined_aspect_ratios - aspect_ratio
                predefined_bucket_id = np.abs(ar_errors).argmin()  # 当該解像度以外でaspect ratio errorが最も少ないもの
                reso = self.predefined_resos[predefined_bucket_id]

            ar_reso = reso[0] / reso[1]
            if aspect_ratio > ar_reso:  # 横が長い→縦を合わせる
                scale = reso[1] / image_height
            else:
                scale = reso[0] / image_width

            resized_size = (int(image_width * scale + 0.5), int(image_height * scale + 0.5))
            # print("use predef", image_width, image_height, reso, resized_size)
        else:
            if image_width * image_height > self.max_area:
                # 画像が大きすぎるのでアスペクト比を保ったまま縮小することを前提にbucketを決める
                resized_width = math.sqrt(self.max_area * aspect_ratio)
                resized_height = self.max_area / resized_width
                assert abs(resized_width / resized_height - aspect_ratio) < 1e-2, "aspect is illegal"

                # リサイズ後の短辺または長辺をreso_steps単位にする：aspect ratioの差が少ないほうを選ぶ
                # 元のbucketingと同じロジック
                b_width_rounded = self.round_to_steps(resized_width)
                b_height_in_wr = self.round_to_steps(b_width_rounded / aspect_ratio)
                ar_width_rounded = b_width_rounded / b_height_in_wr

                b_height_rounded = self.round_to_steps(resized_height)
                b_width_in_hr = self.round_to_steps(b_height_rounded * aspect_ratio)
                ar_height_rounded = b_width_in_hr / b_height_rounded

                # print(b_width_rounded, b_height_in_wr, ar_width_rounded)
                # print(b_width_in_hr, b_height_rounded, ar_height_rounded)

                if abs(ar_width_rounded - aspect_ratio) < abs(ar_height_rounded - aspect_ratio):
                    resized_size = (b_width_rounded, int(b_width_rounded / aspect_ratio + 0.5))
                else:
                    resized_size = (int(b_height_rounded * aspect_ratio + 0.5), b_height_rounded)
                # print(resized_size)
            else:
                resized_size = (image_width, image_height)  # リサイズは不要

            # 画像のサイズ未満をbucketのサイズとする（paddingせずにcroppingする）
            bucket_width = resized_size[0] - resized_size[0] % self.reso_steps
            bucket_height = resized_size[1] - resized_size[1] % self.reso_steps
            # print("use arbitrary", image_width, image_height, resized_size, bucket_width, bucket_height)

            reso = (bucket_width, bucket_height)

        self.add_if_new_reso(reso)

        ar_error = (reso[0] / reso[1]) - aspect_ratio
        return reso, resized_size, ar_error


class BucketBatchIndex(NamedTuple):
    bucket_index: int
    bucket_batch_size: int
    batch_index: int


class AugHelper:
    def __init__(self):
        # prepare all possible augmentators
        color_aug_method = albu.OneOf(
            [
                albu.HueSaturationValue(8, 0, 0, p=0.5),
                albu.RandomGamma((95, 105), p=0.5),
            ],
            p=0.33,
        )
        flip_aug_method = albu.HorizontalFlip(p=0.5)

        # key: (use_color_aug, use_flip_aug)
        self.augmentors = {
            (True, True): albu.Compose(
                [
                    color_aug_method,
                    flip_aug_method,
                ],
                p=1.0,
            ),
            (True, False): albu.Compose(
                [
                    color_aug_method,
                ],
                p=1.0,
            ),
            (False, True): albu.Compose(
                [
                    flip_aug_method,
                ],
                p=1.0,
            ),
            (False, False): None,
        }

    def get_augmentor(self, use_color_aug: bool, use_flip_aug: bool) -> Optional[albu.Compose]:
        return self.augmentors[(use_color_aug, use_flip_aug)]


class BaseSubset:
    def __init__(
        self,
        image_dir: Optional[str],
        num_repeats: int,
        shuffle_caption: bool,
        keep_tokens: int,
        color_aug: bool,
        flip_aug: bool,
        face_crop_aug_range: Optional[Tuple[float, float]],
        random_crop: bool,
        caption_dropout_rate: float,
        caption_dropout_every_n_epochs: int,
        caption_tag_dropout_rate: float,
        token_warmup_min: int,
        token_warmup_step: Union[float, int],
    ) -> None:
        self.image_dir = image_dir
        self.num_repeats = num_repeats
        self.shuffle_caption = shuffle_caption
        self.keep_tokens = keep_tokens
        self.color_aug = color_aug
        self.flip_aug = flip_aug
        self.face_crop_aug_range = face_crop_aug_range
        self.random_crop = random_crop
        self.caption_dropout_rate = caption_dropout_rate
        self.caption_dropout_every_n_epochs = caption_dropout_every_n_epochs
        self.caption_tag_dropout_rate = caption_tag_dropout_rate

        self.token_warmup_min = token_warmup_min  # step=0におけるタグの数
        self.token_warmup_step = token_warmup_step  # N（N<1ならN*max_train_steps）ステップ目でタグの数が最大になる

        self.img_count = 0


class DreamBoothSubset(BaseSubset):
    def __init__(
        self,
        image_dir: str,
        is_reg: bool,
        class_tokens: Optional[str],
        caption_extension: str,
        num_repeats,
        shuffle_caption,
        keep_tokens,
        color_aug,
        flip_aug,
        face_crop_aug_range,
        random_crop,
        caption_dropout_rate,
        caption_dropout_every_n_epochs,
        caption_tag_dropout_rate,
        token_warmup_min,
        token_warmup_step,
    ) -> None:
        assert image_dir is not None, "image_dir must be specified / image_dirは指定が必須です"

        super().__init__(
            image_dir,
            num_repeats,
            shuffle_caption,
            keep_tokens,
            color_aug,
            flip_aug,
            face_crop_aug_range,
            random_crop,
            caption_dropout_rate,
            caption_dropout_every_n_epochs,
            caption_tag_dropout_rate,
            token_warmup_min,
            token_warmup_step,
        )

        self.is_reg = is_reg
        self.class_tokens = class_tokens
        self.caption_extension = caption_extension

    def __eq__(self, other) -> bool:
        if not isinstance(other, DreamBoothSubset):
            return NotImplemented
        return self.image_dir == other.image_dir


class FineTuningSubset(BaseSubset):
    def __init__(
        self,
        image_dir,
        metadata_file: str,
        num_repeats,
        shuffle_caption,
        keep_tokens,
        color_aug,
        flip_aug,
        face_crop_aug_range,
        random_crop,
        caption_dropout_rate,
        caption_dropout_every_n_epochs,
        caption_tag_dropout_rate,
        token_warmup_min,
        token_warmup_step,
    ) -> None:
        assert metadata_file is not None, "metadata_file must be specified / metadata_fileは指定が必須です"

        super().__init__(
            image_dir,
            num_repeats,
            shuffle_caption,
            keep_tokens,
            color_aug,
            flip_aug,
            face_crop_aug_range,
            random_crop,
            caption_dropout_rate,
            caption_dropout_every_n_epochs,
            caption_tag_dropout_rate,
            token_warmup_min,
            token_warmup_step,
        )

        self.metadata_file = metadata_file

    def __eq__(self, other) -> bool:
        if not isinstance(other, FineTuningSubset):
            return NotImplemented
        return self.metadata_file == other.metadata_file


class BaseDataset(torch.utils.data.Dataset):
    def __init__(
        self, tokenizer: CLIPTokenizer, max_token_length: int, resolution: Optional[Tuple[int, int]], debug_dataset: bool
    ) -> None:
        super().__init__()
        self.tokenizer = tokenizer
        self.max_token_length = max_token_length
        # width/height is used when enable_bucket==False
        self.width, self.height = (None, None) if resolution is None else resolution
        self.debug_dataset = debug_dataset

        self.subsets: List[Union[DreamBoothSubset, FineTuningSubset]] = []

        self.token_padding_disabled = False
        self.tag_frequency = {}
        self.XTI_layers = None
        self.token_strings = None

        self.enable_bucket = False
        self.bucket_manager: BucketManager = None  # not initialized
        self.min_bucket_reso = None
        self.max_bucket_reso = None
        self.bucket_reso_steps = None
        self.bucket_no_upscale = None
        self.bucket_info = None  # for metadata

        self.tokenizer_max_length = self.tokenizer.model_max_length if max_token_length is None else max_token_length + 2

        self.current_epoch: int = 0  # インスタンスがepochごとに新しく作られるようなので外側から渡さないとダメ

        self.current_step: int = 0
        self.max_train_steps: int = 0
        self.seed: int = 0

        # augmentation
        self.aug_helper = AugHelper()

        self.image_transforms = transforms.Compose(
            [
                transforms.ToTensor(),
                transforms.Normalize([0.5], [0.5]),
            ]
        )

        self.image_data: Dict[str, ImageInfo] = {}
        self.image_to_subset: Dict[str, Union[DreamBoothSubset, FineTuningSubset]] = {}

        self.replacements = {}

    def set_seed(self, seed):
        self.seed = seed

    def set_current_epoch(self, epoch):
        if not self.current_epoch == epoch:  # epochが切り替わったらバケツをシャッフルする
            self.shuffle_buckets()
        self.current_epoch = epoch

    def set_current_step(self, step):
        self.current_step = step

    def set_max_train_steps(self, max_train_steps):
        self.max_train_steps = max_train_steps

    def set_tag_frequency(self, dir_name, captions):
        frequency_for_dir = self.tag_frequency.get(dir_name, {})
        self.tag_frequency[dir_name] = frequency_for_dir
        for caption in captions:
            for tag in caption.split(","):
                tag = tag.strip()
                if tag:
                    tag = tag.lower()
                    frequency = frequency_for_dir.get(tag, 0)
                    frequency_for_dir[tag] = frequency + 1

    def disable_token_padding(self):
        self.token_padding_disabled = True

    def enable_XTI(self, layers=None, token_strings=None):
        self.XTI_layers = layers
        self.token_strings = token_strings

    def add_replacement(self, str_from, str_to):
        self.replacements[str_from] = str_to

    def process_caption(self, subset: BaseSubset, caption):
        # dropoutの決定：tag dropがこのメソッド内にあるのでここで行うのが良い
        is_drop_out = subset.caption_dropout_rate > 0 and random.random() < subset.caption_dropout_rate
        is_drop_out = (
            is_drop_out
            or subset.caption_dropout_every_n_epochs > 0
            and self.current_epoch % subset.caption_dropout_every_n_epochs == 0
        )

        if is_drop_out:
            caption = ""
        else:
            if subset.shuffle_caption or subset.token_warmup_step > 0 or subset.caption_tag_dropout_rate > 0:
                tokens = [t.strip() for t in caption.strip().split(",")]
                if subset.token_warmup_step < 1:  # 初回に上書きする
                    subset.token_warmup_step = math.floor(subset.token_warmup_step * self.max_train_steps)
                if subset.token_warmup_step and self.current_step < subset.token_warmup_step:
                    tokens_len = (
                        math.floor((self.current_step) * ((len(tokens) - subset.token_warmup_min) / (subset.token_warmup_step)))
                        + subset.token_warmup_min
                    )
                    tokens = tokens[:tokens_len]

                def dropout_tags(tokens):
                    if subset.caption_tag_dropout_rate <= 0:
                        return tokens
                    l = []
                    for token in tokens:
                        if random.random() >= subset.caption_tag_dropout_rate:
                            l.append(token)
                    return l

                fixed_tokens = []
                flex_tokens = tokens[:]
                if subset.keep_tokens > 0:
                    fixed_tokens = flex_tokens[: subset.keep_tokens]
                    flex_tokens = tokens[subset.keep_tokens :]

                if subset.shuffle_caption:
                    random.shuffle(flex_tokens)

                flex_tokens = dropout_tags(flex_tokens)

                caption = ", ".join(fixed_tokens + flex_tokens)

            # textual inversion対応
            for str_from, str_to in self.replacements.items():
                if str_from == "":
                    # replace all
                    if type(str_to) == list:
                        caption = random.choice(str_to)
                    else:
                        caption = str_to
                else:
                    caption = caption.replace(str_from, str_to)

        return caption

    def get_input_ids(self, caption):
        input_ids = self.tokenizer(
            caption, padding="max_length", truncation=True, max_length=self.tokenizer_max_length, return_tensors="pt"
        ).input_ids

        if self.tokenizer_max_length > self.tokenizer.model_max_length:
            input_ids = input_ids.squeeze(0)
            iids_list = []
            if self.tokenizer.pad_token_id == self.tokenizer.eos_token_id:
                # v1
                # 77以上の時は "<BOS> .... <EOS> <EOS> <EOS>" でトータル227とかになっているので、"<BOS>...<EOS>"の三連に変換する
                # 1111氏のやつは , で区切る、とかしているようだが　とりあえず単純に
                for i in range(
                    1, self.tokenizer_max_length - self.tokenizer.model_max_length + 2, self.tokenizer.model_max_length - 2
                ):  # (1, 152, 75)
                    ids_chunk = (
                        input_ids[0].unsqueeze(0),
                        input_ids[i : i + self.tokenizer.model_max_length - 2],
                        input_ids[-1].unsqueeze(0),
                    )
                    ids_chunk = torch.cat(ids_chunk)
                    iids_list.append(ids_chunk)
            else:
                # v2
                # 77以上の時は "<BOS> .... <EOS> <PAD> <PAD>..." でトータル227とかになっているので、"<BOS>...<EOS> <PAD> <PAD> ..."の三連に変換する
                for i in range(
                    1, self.tokenizer_max_length - self.tokenizer.model_max_length + 2, self.tokenizer.model_max_length - 2
                ):
                    ids_chunk = (
                        input_ids[0].unsqueeze(0),  # BOS
                        input_ids[i : i + self.tokenizer.model_max_length - 2],
                        input_ids[-1].unsqueeze(0),
                    )  # PAD or EOS
                    ids_chunk = torch.cat(ids_chunk)

                    # 末尾が <EOS> <PAD> または <PAD> <PAD> の場合は、何もしなくてよい
                    # 末尾が x <PAD/EOS> の場合は末尾を <EOS> に変える（x <EOS> なら結果的に変化なし）
                    if ids_chunk[-2] != self.tokenizer.eos_token_id and ids_chunk[-2] != self.tokenizer.pad_token_id:
                        ids_chunk[-1] = self.tokenizer.eos_token_id
                    # 先頭が <BOS> <PAD> ... の場合は <BOS> <EOS> <PAD> ... に変える
                    if ids_chunk[1] == self.tokenizer.pad_token_id:
                        ids_chunk[1] = self.tokenizer.eos_token_id

                    iids_list.append(ids_chunk)

            input_ids = torch.stack(iids_list)  # 3,77
        return input_ids

    def register_image(self, info: ImageInfo, subset: BaseSubset):
        self.image_data[info.image_key] = info
        self.image_to_subset[info.image_key] = subset

    def make_buckets(self):
        """
        bucketingを行わない場合も呼び出し必須（ひとつだけbucketを作る）
        min_size and max_size are ignored when enable_bucket is False
        """
        print("loading image sizes.")
        for info in tqdm(self.image_data.values()):
            if info.image_size is None:
                info.image_size = self.get_image_size(info.absolute_path)

        if self.enable_bucket:
            print("make buckets")
        else:
            print("prepare dataset")

        # bucketを作成し、画像をbucketに振り分ける
        if self.enable_bucket:
            if self.bucket_manager is None:  # fine tuningの場合でmetadataに定義がある場合は、すでに初期化済み
                self.bucket_manager = BucketManager(
                    self.bucket_no_upscale,
                    (self.width, self.height),
                    self.min_bucket_reso,
                    self.max_bucket_reso,
                    self.bucket_reso_steps,
                )
                if not self.bucket_no_upscale:
                    self.bucket_manager.make_buckets()
                else:
                    print(
                        "min_bucket_reso and max_bucket_reso are ignored if bucket_no_upscale is set, because bucket reso is defined by image size automatically / bucket_no_upscaleが指定された場合は、bucketの解像度は画像サイズから自動計算されるため、min_bucket_resoとmax_bucket_resoは無視されます"
                    )

            img_ar_errors = []
            for image_info in self.image_data.values():
                image_width, image_height = image_info.image_size
                image_info.bucket_reso, image_info.resized_size, ar_error = self.bucket_manager.select_bucket(
                    image_width, image_height
                )

                # print(image_info.image_key, image_info.bucket_reso)
                img_ar_errors.append(abs(ar_error))

            self.bucket_manager.sort()
        else:
            self.bucket_manager = BucketManager(False, (self.width, self.height), None, None, None)
            self.bucket_manager.set_predefined_resos([(self.width, self.height)])  # ひとつの固定サイズbucketのみ
            for image_info in self.image_data.values():
                image_width, image_height = image_info.image_size
                image_info.bucket_reso, image_info.resized_size, _ = self.bucket_manager.select_bucket(image_width, image_height)

        for image_info in self.image_data.values():
            for _ in range(image_info.num_repeats):
                self.bucket_manager.add_image(image_info.bucket_reso, image_info.image_key)

        # bucket情報を表示、格納する
        if self.enable_bucket:
            self.bucket_info = {"buckets": {}}
            print("number of images (including repeats) / 各bucketの画像枚数（繰り返し回数を含む）")
            for i, (reso, bucket) in enumerate(zip(self.bucket_manager.resos, self.bucket_manager.buckets)):
                count = len(bucket)
                if count > 0:
                    self.bucket_info["buckets"][i] = {"resolution": reso, "count": len(bucket)}
                    print(f"bucket {i}: resolution {reso}, count: {len(bucket)}")

            img_ar_errors = np.array(img_ar_errors)
            mean_img_ar_error = np.mean(np.abs(img_ar_errors))
            self.bucket_info["mean_img_ar_error"] = mean_img_ar_error
            print(f"mean ar error (without repeats): {mean_img_ar_error}")

        # データ参照用indexを作る。このindexはdatasetのshuffleに用いられる
        self.buckets_indices: List(BucketBatchIndex) = []
        for bucket_index, bucket in enumerate(self.bucket_manager.buckets):
            batch_count = int(math.ceil(len(bucket) / self.batch_size))
            for batch_index in range(batch_count):
                self.buckets_indices.append(BucketBatchIndex(bucket_index, self.batch_size, batch_index))

            # ↓以下はbucketごとのbatch件数があまりにも増えて混乱を招くので元に戻す
            # 　学習時はステップ数がランダムなので、同一画像が同一batch内にあってもそれほど悪影響はないであろう、と考えられる
            #
            # # bucketが細分化されることにより、ひとつのbucketに一種類の画像のみというケースが増え、つまりそれは
            # # ひとつのbatchが同じ画像で占められることになるので、さすがに良くないであろう
            # # そのためバッチサイズを画像種類までに制限する
            # # ただそれでも同一画像が同一バッチに含まれる可能性はあるので、繰り返し回数が少ないほうがshuffleの品質は良くなることは間違いない？
            # # TO DO 正則化画像をepochまたがりで利用する仕組み
            # num_of_image_types = len(set(bucket))
            # bucket_batch_size = min(self.batch_size, num_of_image_types)
            # batch_count = int(math.ceil(len(bucket) / bucket_batch_size))
            # # print(bucket_index, num_of_image_types, bucket_batch_size, batch_count)
            # for batch_index in range(batch_count):
            #   self.buckets_indices.append(BucketBatchIndex(bucket_index, bucket_batch_size, batch_index))
            # ↑ここまで

        self.shuffle_buckets()
        self._length = len(self.buckets_indices)

    def shuffle_buckets(self):
        # set random seed for this epoch
        random.seed(self.seed + self.current_epoch)

        random.shuffle(self.buckets_indices)
        self.bucket_manager.shuffle()

    def load_image(self, image_path):
        image = Image.open(image_path)
        if not image.mode == "RGB":
            image = image.convert("RGB")
        img = np.array(image, np.uint8)
        return img

    def trim_and_resize_if_required(self, subset: BaseSubset, image, reso, resized_size):
        image_height, image_width = image.shape[0:2]

        if image_width != resized_size[0] or image_height != resized_size[1]:
            # リサイズする
            image = cv2.resize(image, resized_size, interpolation=cv2.INTER_AREA)  # INTER_AREAでやりたいのでcv2でリサイズ

        image_height, image_width = image.shape[0:2]
        if image_width > reso[0]:
            trim_size = image_width - reso[0]
            p = trim_size // 2 if not subset.random_crop else random.randint(0, trim_size)
            # print("w", trim_size, p)
            image = image[:, p : p + reso[0]]
        if image_height > reso[1]:
            trim_size = image_height - reso[1]
            p = trim_size // 2 if not subset.random_crop else random.randint(0, trim_size)
            # print("h", trim_size, p)
            image = image[p : p + reso[1]]

        assert (
            image.shape[0] == reso[1] and image.shape[1] == reso[0]
        ), f"internal error, illegal trimmed size: {image.shape}, {reso}"
        return image

    def is_latent_cacheable(self):
        return all([not subset.color_aug and not subset.random_crop for subset in self.subsets])

    def cache_latents(self, vae, vae_batch_size=1, cache_to_disk=False, is_main_process=True):
        # ちょっと速くした
        print("caching latents.")

        image_infos = list(self.image_data.values())

        # sort by resolution
        image_infos.sort(key=lambda info: info.bucket_reso[0] * info.bucket_reso[1])

        # split by resolution
        batches = []
        batch = []
        for info in image_infos:
            subset = self.image_to_subset[info.image_key]

            if info.latents_npz is not None:
                info.latents = self.load_latents_from_npz(info, False)
                info.latents = torch.FloatTensor(info.latents)

                # might be None, but that's ok because check is done in dataset
                info.latents_flipped = self.load_latents_from_npz(info, True)
                if info.latents_flipped is not None:
                    info.latents_flipped = torch.FloatTensor(info.latents_flipped)
                continue

            # check disk cache exists and size of latents
            if cache_to_disk:
                # TODO: refactor to unify with FineTuningDataset
                info.latents_npz = os.path.splitext(info.absolute_path)[0] + ".npz"
                info.latents_npz_flipped = os.path.splitext(info.absolute_path)[0] + "_flip.npz"
                if not is_main_process:
                    continue

                cache_available = False
                expected_latents_size = (info.bucket_reso[1] // 8, info.bucket_reso[0] // 8)  # bucket_resoはWxHなので注意
                if os.path.exists(info.latents_npz):
                    cached_latents = np.load(info.latents_npz)["arr_0"]
                    if cached_latents.shape[1:3] == expected_latents_size:
                        cache_available = True

                        if subset.flip_aug:
                            cache_available = False
                            if os.path.exists(info.latents_npz_flipped):
                                cached_latents_flipped = np.load(info.latents_npz_flipped)["arr_0"]
                                if cached_latents_flipped.shape[1:3] == expected_latents_size:
                                    cache_available = True

                if cache_available:
                    continue

            # if last member of batch has different resolution, flush the batch
            if len(batch) > 0 and batch[-1].bucket_reso != info.bucket_reso:
                batches.append(batch)
                batch = []

            batch.append(info)

            # if number of data in batch is enough, flush the batch
            if len(batch) >= vae_batch_size:
                batches.append(batch)
                batch = []

        if len(batch) > 0:
            batches.append(batch)

        if cache_to_disk and not is_main_process:  # don't cache latents in non-main process, set to info only
            return

        # iterate batches
        for batch in tqdm(batches, smoothing=1, total=len(batches)):
            images = []
            for info in batch:
                image = self.load_image(info.absolute_path)
                image = self.trim_and_resize_if_required(subset, image, info.bucket_reso, info.resized_size)
                image = self.image_transforms(image)
                images.append(image)

            img_tensors = torch.stack(images, dim=0)
            img_tensors = img_tensors.to(device=vae.device, dtype=vae.dtype)

            latents = vae.encode(img_tensors).latent_dist.sample().to("cpu")

            for info, latent in zip(batch, latents):
                if cache_to_disk:
                    np.savez(info.latents_npz, latent.float().numpy())
                else:
                    info.latents = latent

            if subset.flip_aug:
                img_tensors = torch.flip(img_tensors, dims=[3])
                latents = vae.encode(img_tensors).latent_dist.sample().to("cpu")
                for info, latent in zip(batch, latents):
                    if cache_to_disk:
                        np.savez(info.latents_npz_flipped, latent.float().numpy())
                    else:
                        info.latents_flipped = latent

    def get_image_size(self, image_path):
        image = Image.open(image_path)
        return image.size

    def load_image_with_face_info(self, subset: BaseSubset, image_path: str):
        img = self.load_image(image_path)

        face_cx = face_cy = face_w = face_h = 0
        if subset.face_crop_aug_range is not None:
            tokens = os.path.splitext(os.path.basename(image_path))[0].split("_")
            if len(tokens) >= 5:
                face_cx = int(tokens[-4])
                face_cy = int(tokens[-3])
                face_w = int(tokens[-2])
                face_h = int(tokens[-1])

        return img, face_cx, face_cy, face_w, face_h

    # いい感じに切り出す
    def crop_target(self, subset: BaseSubset, image, face_cx, face_cy, face_w, face_h):
        height, width = image.shape[0:2]
        if height == self.height and width == self.width:
            return image

        # 画像サイズはsizeより大きいのでリサイズする
        face_size = max(face_w, face_h)
        size = min(self.height, self.width)  # 短いほう
        min_scale = max(self.height / height, self.width / width)  # 画像がモデル入力サイズぴったりになる倍率（最小の倍率）
        min_scale = min(1.0, max(min_scale, size / (face_size * subset.face_crop_aug_range[1])))  # 指定した顔最小サイズ
        max_scale = min(1.0, max(min_scale, size / (face_size * subset.face_crop_aug_range[0])))  # 指定した顔最大サイズ
        if min_scale >= max_scale:  # range指定がmin==max
            scale = min_scale
        else:
            scale = random.uniform(min_scale, max_scale)

        nh = int(height * scale + 0.5)
        nw = int(width * scale + 0.5)
        assert nh >= self.height and nw >= self.width, f"internal error. small scale {scale}, {width}*{height}"
        image = cv2.resize(image, (nw, nh), interpolation=cv2.INTER_AREA)
        face_cx = int(face_cx * scale + 0.5)
        face_cy = int(face_cy * scale + 0.5)
        height, width = nh, nw

        # 顔を中心として448*640とかへ切り出す
        for axis, (target_size, length, face_p) in enumerate(zip((self.height, self.width), (height, width), (face_cy, face_cx))):
            p1 = face_p - target_size // 2  # 顔を中心に持ってくるための切り出し位置

            if subset.random_crop:
                # 背景も含めるために顔を中心に置く確率を高めつつずらす
                range = max(length - face_p, face_p)  # 画像の端から顔中心までの距離の長いほう
                p1 = p1 + (random.randint(0, range) + random.randint(0, range)) - range  # -range ~ +range までのいい感じの乱数
            else:
                # range指定があるときのみ、すこしだけランダムに（わりと適当）
                if subset.face_crop_aug_range[0] != subset.face_crop_aug_range[1]:
                    if face_size > size // 10 and face_size >= 40:
                        p1 = p1 + random.randint(-face_size // 20, +face_size // 20)

            p1 = max(0, min(p1, length - target_size))

            if axis == 0:
                image = image[p1 : p1 + target_size, :]
            else:
                image = image[:, p1 : p1 + target_size]

        return image

    def load_latents_from_npz(self, image_info: ImageInfo, flipped):
        npz_file = image_info.latents_npz_flipped if flipped else image_info.latents_npz
        if npz_file is None:
            return None
        return np.load(npz_file)["arr_0"]

    def __len__(self):
        return self._length

    def __getitem__(self, index):
        bucket = self.bucket_manager.buckets[self.buckets_indices[index].bucket_index]
        bucket_batch_size = self.buckets_indices[index].bucket_batch_size
        image_index = self.buckets_indices[index].batch_index * bucket_batch_size

        loss_weights = []
        captions = []
        input_ids_list = []
        latents_list = []
        images = []

        for image_key in bucket[image_index : image_index + bucket_batch_size]:
            image_info = self.image_data[image_key]
            subset = self.image_to_subset[image_key]
            loss_weights.append(self.prior_loss_weight if image_info.is_reg else 1.0)

            # image/latentsを処理する
            if image_info.latents is not None:  # cache_latents=Trueの場合
                latents = image_info.latents if not subset.flip_aug or random.random() < 0.5 else image_info.latents_flipped
                image = None
            elif image_info.latents_npz is not None:  # FineTuningDatasetまたはcache_latents_to_disk=Trueの場合
                latents = self.load_latents_from_npz(image_info, subset.flip_aug and random.random() >= 0.5)
                latents = torch.FloatTensor(latents)
                image = None
            else:
                # 画像を読み込み、必要ならcropする
                img, face_cx, face_cy, face_w, face_h = self.load_image_with_face_info(subset, image_info.absolute_path)
                im_h, im_w = img.shape[0:2]

                if self.enable_bucket:
                    img = self.trim_and_resize_if_required(subset, img, image_info.bucket_reso, image_info.resized_size)
                else:
                    if face_cx > 0:  # 顔位置情報あり
                        img = self.crop_target(subset, img, face_cx, face_cy, face_w, face_h)
                    elif im_h > self.height or im_w > self.width:
                        assert (
                            subset.random_crop
                        ), f"image too large, but cropping and bucketing are disabled / 画像サイズが大きいのでface_crop_aug_rangeかrandom_crop、またはbucketを有効にしてください: {image_info.absolute_path}"
                        if im_h > self.height:
                            p = random.randint(0, im_h - self.height)
                            img = img[p : p + self.height]
                        if im_w > self.width:
                            p = random.randint(0, im_w - self.width)
                            img = img[:, p : p + self.width]

                    im_h, im_w = img.shape[0:2]
                    assert (
                        im_h == self.height and im_w == self.width
                    ), f"image size is small / 画像サイズが小さいようです: {image_info.absolute_path}"

                # augmentation
                aug = self.aug_helper.get_augmentor(subset.color_aug, subset.flip_aug)
                if aug is not None:
                    img = aug(image=img)["image"]

                latents = None
                image = self.image_transforms(img)  # -1.0~1.0のtorch.Tensorになる

            images.append(image)
            latents_list.append(latents)

            caption = self.process_caption(subset, image_info.caption)
            if self.XTI_layers:
                caption_layer = []
                for layer in self.XTI_layers:
                    token_strings_from = " ".join(self.token_strings)
                    token_strings_to = " ".join([f"{x}_{layer}" for x in self.token_strings])
                    caption_ = caption.replace(token_strings_from, token_strings_to)
                    caption_layer.append(caption_)
                captions.append(caption_layer)
            else:
                captions.append(caption)
            if not self.token_padding_disabled:  # this option might be omitted in future
                if self.XTI_layers:
                    token_caption = self.get_input_ids(caption_layer)
                else:
                    token_caption = self.get_input_ids(caption)
                input_ids_list.append(token_caption)

        example = {}
        example["loss_weights"] = torch.FloatTensor(loss_weights)

        if self.token_padding_disabled:
            # padding=True means pad in the batch
            example["input_ids"] = self.tokenizer(captions, padding=True, truncation=True, return_tensors="pt").input_ids
        else:
            # batch processing seems to be good
            example["input_ids"] = torch.stack(input_ids_list)

        if images[0] is not None:
            images = torch.stack(images)
            images = images.to(memory_format=torch.contiguous_format).float()
        else:
            images = None
        example["images"] = images

        example["latents"] = torch.stack(latents_list) if latents_list[0] is not None else None
        example["captions"] = captions

        if self.debug_dataset:
            example["image_keys"] = bucket[image_index : image_index + self.batch_size]
        return example


class DreamBoothDataset(BaseDataset):
    def __init__(
        self,
        subsets: Sequence[DreamBoothSubset],
        batch_size: int,
        tokenizer,
        max_token_length,
        resolution,
        enable_bucket: bool,
        min_bucket_reso: int,
        max_bucket_reso: int,
        bucket_reso_steps: int,
        bucket_no_upscale: bool,
        prior_loss_weight: float,
        debug_dataset,
    ) -> None:
        super().__init__(tokenizer, max_token_length, resolution, debug_dataset)

        assert resolution is not None, f"resolution is required / resolution（解像度）指定は必須です"

        self.batch_size = batch_size
        self.size = min(self.width, self.height)  # 短いほう
        self.prior_loss_weight = prior_loss_weight
        self.latents_cache = None

        self.enable_bucket = enable_bucket
        if self.enable_bucket:
            assert (
                min(resolution) >= min_bucket_reso
            ), f"min_bucket_reso must be equal or less than resolution / min_bucket_resoは最小解像度より大きくできません。解像度を大きくするかmin_bucket_resoを小さくしてください"
            assert (
                max(resolution) <= max_bucket_reso
            ), f"max_bucket_reso must be equal or greater than resolution / max_bucket_resoは最大解像度より小さくできません。解像度を小さくするかmin_bucket_resoを大きくしてください"
            self.min_bucket_reso = min_bucket_reso
            self.max_bucket_reso = max_bucket_reso
            self.bucket_reso_steps = bucket_reso_steps
            self.bucket_no_upscale = bucket_no_upscale
        else:
            self.min_bucket_reso = None
            self.max_bucket_reso = None
            self.bucket_reso_steps = None  # この情報は使われない
            self.bucket_no_upscale = False

        def read_caption(img_path, caption_extension):
            # captionの候補ファイル名を作る
            base_name = os.path.splitext(img_path)[0]
            base_name_face_det = base_name
            tokens = base_name.split("_")
            if len(tokens) >= 5:
                base_name_face_det = "_".join(tokens[:-4])
            cap_paths = [base_name + caption_extension, base_name_face_det + caption_extension]

            caption = None
            for cap_path in cap_paths:
                if os.path.isfile(cap_path):
                    with open(cap_path, "rt", encoding="utf-8") as f:
                        try:
                            lines = f.readlines()
                        except UnicodeDecodeError as e:
                            print(f"illegal char in file (not UTF-8) / ファイルにUTF-8以外の文字があります: {cap_path}")
                            raise e
                        assert len(lines) > 0, f"caption file is empty / キャプションファイルが空です: {cap_path}"
                        caption = lines[0].strip()
                    break
            return caption

        def load_dreambooth_dir(subset: DreamBoothSubset):
            if not os.path.isdir(subset.image_dir):
                print(f"not directory: {subset.image_dir}")
                return [], []

            img_paths = glob_images(subset.image_dir, "*")
            print(f"found directory {subset.image_dir} contains {len(img_paths)} image files")

            # 画像ファイルごとにプロンプトを読み込み、もしあればそちらを使う
            captions = []
            for img_path in img_paths:
                cap_for_img = read_caption(img_path, subset.caption_extension)
                if cap_for_img is None and subset.class_tokens is None:
                    print(f"neither caption file nor class tokens are found. use empty caption for {img_path}")
                    captions.append("")
                else:
                    captions.append(subset.class_tokens if cap_for_img is None else cap_for_img)

            self.set_tag_frequency(os.path.basename(subset.image_dir), captions)  # タグ頻度を記録

            return img_paths, captions

        print("prepare images.")
        num_train_images = 0
        num_reg_images = 0
        reg_infos: List[ImageInfo] = []
        for subset in subsets:
            if subset.num_repeats < 1:
                print(
                    f"ignore subset with image_dir='{subset.image_dir}': num_repeats is less than 1 / num_repeatsが1を下回っているためサブセットを無視します: {subset.num_repeats}"
                )
                continue

            if subset in self.subsets:
                print(
                    f"ignore duplicated subset with image_dir='{subset.image_dir}': use the first one / 既にサブセットが登録されているため、重複した後発のサブセットを無視します"
                )
                continue

            img_paths, captions = load_dreambooth_dir(subset)
            if len(img_paths) < 1:
                print(f"ignore subset with image_dir='{subset.image_dir}': no images found / 画像が見つからないためサブセットを無視します")
                continue

            if subset.is_reg:
                num_reg_images += subset.num_repeats * len(img_paths)
            else:
                num_train_images += subset.num_repeats * len(img_paths)

            for img_path, caption in zip(img_paths, captions):
                info = ImageInfo(img_path, subset.num_repeats, caption, subset.is_reg, img_path)
                if subset.is_reg:
                    reg_infos.append(info)
                else:
                    self.register_image(info, subset)

            subset.img_count = len(img_paths)
            self.subsets.append(subset)

        print(f"{num_train_images} train images with repeating.")
        self.num_train_images = num_train_images

        print(f"{num_reg_images} reg images.")
        if num_train_images < num_reg_images:
            print("some of reg images are not used / 正則化画像の数が多いので、一部使用されない正則化画像があります")

        if num_reg_images == 0:
            print("no regularization images / 正則化画像が見つかりませんでした")
        else:
            # num_repeatsを計算する：どうせ大した数ではないのでループで処理する
            n = 0
            first_loop = True
            while n < num_train_images:
                for info in reg_infos:
                    if first_loop:
                        self.register_image(info, subset)
                        n += info.num_repeats
                    else:
                        info.num_repeats += 1  # rewrite registered info
                        n += 1
                    if n >= num_train_images:
                        break
                first_loop = False

        self.num_reg_images = num_reg_images


class FineTuningDataset(BaseDataset):
    def __init__(
        self,
        subsets: Sequence[FineTuningSubset],
        batch_size: int,
        tokenizer,
        max_token_length,
        resolution,
        enable_bucket: bool,
        min_bucket_reso: int,
        max_bucket_reso: int,
        bucket_reso_steps: int,
        bucket_no_upscale: bool,
        debug_dataset,
    ) -> None:
        super().__init__(tokenizer, max_token_length, resolution, debug_dataset)

        self.batch_size = batch_size

        self.num_train_images = 0
        self.num_reg_images = 0

        for subset in subsets:
            if subset.num_repeats < 1:
                print(
                    f"ignore subset with metadata_file='{subset.metadata_file}': num_repeats is less than 1 / num_repeatsが1を下回っているためサブセットを無視します: {subset.num_repeats}"
                )
                continue

            if subset in self.subsets:
                print(
                    f"ignore duplicated subset with metadata_file='{subset.metadata_file}': use the first one / 既にサブセットが登録されているため、重複した後発のサブセットを無視します"
                )
                continue

            # メタデータを読み込む
            if os.path.exists(subset.metadata_file):
                print(f"loading existing metadata: {subset.metadata_file}")
                with open(subset.metadata_file, "rt", encoding="utf-8") as f:
                    metadata = json.load(f)
            else:
                raise ValueError(f"no metadata / メタデータファイルがありません: {subset.metadata_file}")

            if len(metadata) < 1:
                print(f"ignore subset with '{subset.metadata_file}': no image entries found / 画像に関するデータが見つからないためサブセットを無視します")
                continue

            tags_list = []
            for image_key, img_md in metadata.items():
                # path情報を作る
                abs_path = None

                # まず画像を優先して探す
                if os.path.exists(image_key):
                    abs_path = image_key
                else:
                    # わりといい加減だがいい方法が思いつかん
                    paths = glob_images(subset.image_dir, image_key)
                    if len(paths) > 0:
                        abs_path = paths[0]

                # なければnpzを探す
                if abs_path is None:
                    if os.path.exists(os.path.splitext(image_key)[0] + ".npz"):
                        abs_path = os.path.splitext(image_key)[0] + ".npz"
                    else:
                        npz_path = os.path.join(subset.image_dir, image_key + ".npz")
                        if os.path.exists(npz_path):
                            abs_path = npz_path

                assert abs_path is not None, f"no image / 画像がありません: {image_key}"

                caption = img_md.get("caption")
                tags = img_md.get("tags")
                if caption is None:
                    caption = tags
                elif tags is not None and len(tags) > 0:
                    caption = caption + ", " + tags
                    tags_list.append(tags)

                if caption is None:
                    caption = ""

                image_info = ImageInfo(image_key, subset.num_repeats, caption, False, abs_path)
                image_info.image_size = img_md.get("train_resolution")

                if not subset.color_aug and not subset.random_crop:
                    # if npz exists, use them
                    image_info.latents_npz, image_info.latents_npz_flipped = self.image_key_to_npz_file(subset, image_key)

                self.register_image(image_info, subset)

            self.num_train_images += len(metadata) * subset.num_repeats

            # TODO do not record tag freq when no tag
            self.set_tag_frequency(os.path.basename(subset.metadata_file), tags_list)
            subset.img_count = len(metadata)
            self.subsets.append(subset)

        # check existence of all npz files
        use_npz_latents = all([not (subset.color_aug or subset.random_crop) for subset in self.subsets])
        if use_npz_latents:
            flip_aug_in_subset = False
            npz_any = False
            npz_all = True

            for image_info in self.image_data.values():
                subset = self.image_to_subset[image_info.image_key]

                has_npz = image_info.latents_npz is not None
                npz_any = npz_any or has_npz

                if subset.flip_aug:
                    has_npz = has_npz and image_info.latents_npz_flipped is not None
                    flip_aug_in_subset = True
                npz_all = npz_all and has_npz

                if npz_any and not npz_all:
                    break

            if not npz_any:
                use_npz_latents = False
                print(f"npz file does not exist. ignore npz files / npzファイルが見つからないためnpzファイルを無視します")
            elif not npz_all:
                use_npz_latents = False
                print(f"some of npz file does not exist. ignore npz files / いくつかのnpzファイルが見つからないためnpzファイルを無視します")
                if flip_aug_in_subset:
                    print("maybe no flipped files / 反転されたnpzファイルがないのかもしれません")
        # else:
        #   print("npz files are not used with color_aug and/or random_crop / color_augまたはrandom_cropが指定されているためnpzファイルは使用されません")

        # check min/max bucket size
        sizes = set()
        resos = set()
        for image_info in self.image_data.values():
            if image_info.image_size is None:
                sizes = None  # not calculated
                break
            sizes.add(image_info.image_size[0])
            sizes.add(image_info.image_size[1])
            resos.add(tuple(image_info.image_size))

        if sizes is None:
            if use_npz_latents:
                use_npz_latents = False
                print(f"npz files exist, but no bucket info in metadata. ignore npz files / メタデータにbucket情報がないためnpzファイルを無視します")

            assert (
                resolution is not None
            ), "if metadata doesn't have bucket info, resolution is required / メタデータにbucket情報がない場合はresolutionを指定してください"

            self.enable_bucket = enable_bucket
            if self.enable_bucket:
                self.min_bucket_reso = min_bucket_reso
                self.max_bucket_reso = max_bucket_reso
                self.bucket_reso_steps = bucket_reso_steps
                self.bucket_no_upscale = bucket_no_upscale
        else:
            if not enable_bucket:
                print("metadata has bucket info, enable bucketing / メタデータにbucket情報があるためbucketを有効にします")
            print("using bucket info in metadata / メタデータ内のbucket情報を使います")
            self.enable_bucket = True

            assert (
                not bucket_no_upscale
            ), "if metadata has bucket info, bucket reso is precalculated, so bucket_no_upscale cannot be used / メタデータ内にbucket情報がある場合はbucketの解像度は計算済みのため、bucket_no_upscaleは使えません"

            # bucket情報を初期化しておく、make_bucketsで再作成しない
            self.bucket_manager = BucketManager(False, None, None, None, None)
            self.bucket_manager.set_predefined_resos(resos)

        # npz情報をきれいにしておく
        if not use_npz_latents:
            for image_info in self.image_data.values():
                image_info.latents_npz = image_info.latents_npz_flipped = None

    def image_key_to_npz_file(self, subset: FineTuningSubset, image_key):
        base_name = os.path.splitext(image_key)[0]
        npz_file_norm = base_name + ".npz"

        if os.path.exists(npz_file_norm):
            # image_key is full path
            npz_file_flip = base_name + "_flip.npz"
            if not os.path.exists(npz_file_flip):
                npz_file_flip = None
            return npz_file_norm, npz_file_flip

        # if not full path, check image_dir. if image_dir is None, return None
        if subset.image_dir is None:
            return None, None

        # image_key is relative path
        npz_file_norm = os.path.join(subset.image_dir, image_key + ".npz")
        npz_file_flip = os.path.join(subset.image_dir, image_key + "_flip.npz")

        if not os.path.exists(npz_file_norm):
            npz_file_norm = None
            npz_file_flip = None
        elif not os.path.exists(npz_file_flip):
            npz_file_flip = None

        return npz_file_norm, npz_file_flip


# behave as Dataset mock
class DatasetGroup(torch.utils.data.ConcatDataset):
    def __init__(self, datasets: Sequence[Union[DreamBoothDataset, FineTuningDataset]]):
        self.datasets: List[Union[DreamBoothDataset, FineTuningDataset]]

        super().__init__(datasets)

        self.image_data = {}
        self.num_train_images = 0
        self.num_reg_images = 0

        # simply concat together
        # TODO: handling image_data key duplication among dataset
        #   In practical, this is not the big issue because image_data is accessed from outside of dataset only for debug_dataset.
        for dataset in datasets:
            self.image_data.update(dataset.image_data)
            self.num_train_images += dataset.num_train_images
            self.num_reg_images += dataset.num_reg_images

    def add_replacement(self, str_from, str_to):
        for dataset in self.datasets:
            dataset.add_replacement(str_from, str_to)

    # def make_buckets(self):
    #   for dataset in self.datasets:
    #     dataset.make_buckets()

    def enable_XTI(self, *args, **kwargs):
        for dataset in self.datasets:
            dataset.enable_XTI(*args, **kwargs)

    def cache_latents(self, vae, vae_batch_size=1, cache_to_disk=False, is_main_process=True):
        for i, dataset in enumerate(self.datasets):
            print(f"[Dataset {i}]")
            dataset.cache_latents(vae, vae_batch_size, cache_to_disk, is_main_process)

    def is_latent_cacheable(self) -> bool:
        return all([dataset.is_latent_cacheable() for dataset in self.datasets])

    def set_current_epoch(self, epoch):
        for dataset in self.datasets:
            dataset.set_current_epoch(epoch)

    def set_current_step(self, step):
        for dataset in self.datasets:
            dataset.set_current_step(step)

    def set_max_train_steps(self, max_train_steps):
        for dataset in self.datasets:
            dataset.set_max_train_steps(max_train_steps)

    def disable_token_padding(self):
        for dataset in self.datasets:
            dataset.disable_token_padding()


def debug_dataset(train_dataset, show_input_ids=False):
    print(f"Total dataset length (steps) / データセットの長さ（ステップ数）: {len(train_dataset)}")
    print("`S` for next step, `E` for next epoch no. , Escape for exit. / Sキーで次のステップ、Eキーで次のエポック、Escキーで中断、終了します")

    epoch = 1
    while True:
        print(f"epoch: {epoch}")

        steps = (epoch - 1) * len(train_dataset) + 1
        indices = list(range(len(train_dataset)))
        random.shuffle(indices)

        k = 0
        for i, idx in enumerate(indices):
            train_dataset.set_current_epoch(epoch)
            train_dataset.set_current_step(steps)
            print(f"steps: {steps} ({i + 1}/{len(train_dataset)})")

            example = train_dataset[idx]
            if example["latents"] is not None:
                print(f"sample has latents from npz file: {example['latents'].size()}")
            for j, (ik, cap, lw, iid) in enumerate(
                zip(example["image_keys"], example["captions"], example["loss_weights"], example["input_ids"])
            ):
                print(f'{ik}, size: {train_dataset.image_data[ik].image_size}, loss weight: {lw}, caption: "{cap}"')
                if show_input_ids:
                    print(f"input ids: {iid}")
                if example["images"] is not None:
                    im = example["images"][j]
                    print(f"image size: {im.size()}")
                    im = ((im.numpy() + 1.0) * 127.5).astype(np.uint8)
                    im = np.transpose(im, (1, 2, 0))  # c,H,W -> H,W,c
                    im = im[:, :, ::-1]  # RGB -> BGR (OpenCV)
                    if os.name == "nt":  # only windows
                        cv2.imshow("img", im)
                        k = cv2.waitKey()
                        cv2.destroyAllWindows()
                    if k == 27 or k == ord("s") or k == ord("e"):
                        break
            steps += 1

            if k == ord("e"):
                break
            if k == 27 or (example["images"] is None and i >= 8):
                k = 27
                break
        if k == 27:
            break

        epoch += 1


def glob_images(directory, base="*"):
    img_paths = []
    for ext in IMAGE_EXTENSIONS:
        if base == "*":
            img_paths.extend(glob.glob(os.path.join(glob.escape(directory), base + ext)))
        else:
            img_paths.extend(glob.glob(glob.escape(os.path.join(directory, base + ext))))
    img_paths = list(set(img_paths))  # 重複を排除
    img_paths.sort()
    return img_paths


def glob_images_pathlib(dir_path, recursive):
    image_paths = []
    if recursive:
        for ext in IMAGE_EXTENSIONS:
            image_paths += list(dir_path.rglob("*" + ext))
    else:
        for ext in IMAGE_EXTENSIONS:
            image_paths += list(dir_path.glob("*" + ext))
    image_paths = list(set(image_paths))  # 重複を排除
    image_paths.sort()
    return image_paths


# endregion

# region モジュール入れ替え部
"""
高速化のためのモジュール入れ替え
"""

# FlashAttentionを使うCrossAttention
# based on https://github.com/lucidrains/memory-efficient-attention-pytorch/blob/main/memory_efficient_attention_pytorch/flash_attention.py
# LICENSE MIT https://github.com/lucidrains/memory-efficient-attention-pytorch/blob/main/LICENSE

# constants

EPSILON = 1e-6

# helper functions


def exists(val):
    return val is not None


def default(val, d):
    return val if exists(val) else d


def model_hash(filename):
    """Old model hash used by stable-diffusion-webui"""
    try:
        with open(filename, "rb") as file:
            m = hashlib.sha256()

            file.seek(0x100000)
            m.update(file.read(0x10000))
            return m.hexdigest()[0:8]
    except FileNotFoundError:
        return "NOFILE"
    except IsADirectoryError:  # Linux?
        return "IsADirectory"
    except PermissionError:  # Windows
        return "IsADirectory"


def calculate_sha256(filename):
    """New model hash used by stable-diffusion-webui"""
    try:
        hash_sha256 = hashlib.sha256()
        blksize = 1024 * 1024

        with open(filename, "rb") as f:
            for chunk in iter(lambda: f.read(blksize), b""):
                hash_sha256.update(chunk)

        return hash_sha256.hexdigest()
    except FileNotFoundError:
        return "NOFILE"
    except IsADirectoryError:  # Linux?
        return "IsADirectory"
    except PermissionError:  # Windows
        return "IsADirectory"


def precalculate_safetensors_hashes(tensors, metadata):
    """Precalculate the model hashes needed by sd-webui-additional-networks to
    save time on indexing the model later."""

    # Because writing user metadata to the file can change the result of
    # sd_models.model_hash(), only retain the training metadata for purposes of
    # calculating the hash, as they are meant to be immutable
    metadata = {k: v for k, v in metadata.items() if k.startswith("ss_")}

    bytes = safetensors.torch.save(tensors, metadata)
    b = BytesIO(bytes)

    model_hash = addnet_hash_safetensors(b)
    legacy_hash = addnet_hash_legacy(b)
    return model_hash, legacy_hash


def addnet_hash_legacy(b):
    """Old model hash used by sd-webui-additional-networks for .safetensors format files"""
    m = hashlib.sha256()

    b.seek(0x100000)
    m.update(b.read(0x10000))
    return m.hexdigest()[0:8]


def addnet_hash_safetensors(b):
    """New model hash used by sd-webui-additional-networks for .safetensors format files"""
    hash_sha256 = hashlib.sha256()
    blksize = 1024 * 1024

    b.seek(0)
    header = b.read(8)
    n = int.from_bytes(header, "little")

    offset = n + 8
    b.seek(offset)
    for chunk in iter(lambda: b.read(blksize), b""):
        hash_sha256.update(chunk)

    return hash_sha256.hexdigest()


def get_git_revision_hash() -> str:
    try:
        return subprocess.check_output(["git", "rev-parse", "HEAD"], cwd=os.path.dirname(__file__)).decode("ascii").strip()
    except:
        return "(unknown)"


# flash attention forwards and backwards

# https://arxiv.org/abs/2205.14135


class FlashAttentionFunction(torch.autograd.function.Function):
    @staticmethod
    @torch.no_grad()
    def forward(ctx, q, k, v, mask, causal, q_bucket_size, k_bucket_size):
        """Algorithm 2 in the paper"""

        device = q.device
        dtype = q.dtype
        max_neg_value = -torch.finfo(q.dtype).max
        qk_len_diff = max(k.shape[-2] - q.shape[-2], 0)

        o = torch.zeros_like(q)
        all_row_sums = torch.zeros((*q.shape[:-1], 1), dtype=dtype, device=device)
        all_row_maxes = torch.full((*q.shape[:-1], 1), max_neg_value, dtype=dtype, device=device)

        scale = q.shape[-1] ** -0.5

        if not exists(mask):
            mask = (None,) * math.ceil(q.shape[-2] / q_bucket_size)
        else:
            mask = rearrange(mask, "b n -> b 1 1 n")
            mask = mask.split(q_bucket_size, dim=-1)

        row_splits = zip(
            q.split(q_bucket_size, dim=-2),
            o.split(q_bucket_size, dim=-2),
            mask,
            all_row_sums.split(q_bucket_size, dim=-2),
            all_row_maxes.split(q_bucket_size, dim=-2),
        )

        for ind, (qc, oc, row_mask, row_sums, row_maxes) in enumerate(row_splits):
            q_start_index = ind * q_bucket_size - qk_len_diff

            col_splits = zip(
                k.split(k_bucket_size, dim=-2),
                v.split(k_bucket_size, dim=-2),
            )

            for k_ind, (kc, vc) in enumerate(col_splits):
                k_start_index = k_ind * k_bucket_size

                attn_weights = einsum("... i d, ... j d -> ... i j", qc, kc) * scale

                if exists(row_mask):
                    attn_weights.masked_fill_(~row_mask, max_neg_value)

                if causal and q_start_index < (k_start_index + k_bucket_size - 1):
                    causal_mask = torch.ones((qc.shape[-2], kc.shape[-2]), dtype=torch.bool, device=device).triu(
                        q_start_index - k_start_index + 1
                    )
                    attn_weights.masked_fill_(causal_mask, max_neg_value)

                block_row_maxes = attn_weights.amax(dim=-1, keepdims=True)
                attn_weights -= block_row_maxes
                exp_weights = torch.exp(attn_weights)

                if exists(row_mask):
                    exp_weights.masked_fill_(~row_mask, 0.0)

                block_row_sums = exp_weights.sum(dim=-1, keepdims=True).clamp(min=EPSILON)

                new_row_maxes = torch.maximum(block_row_maxes, row_maxes)

                exp_values = einsum("... i j, ... j d -> ... i d", exp_weights, vc)

                exp_row_max_diff = torch.exp(row_maxes - new_row_maxes)
                exp_block_row_max_diff = torch.exp(block_row_maxes - new_row_maxes)

                new_row_sums = exp_row_max_diff * row_sums + exp_block_row_max_diff * block_row_sums

                oc.mul_((row_sums / new_row_sums) * exp_row_max_diff).add_((exp_block_row_max_diff / new_row_sums) * exp_values)

                row_maxes.copy_(new_row_maxes)
                row_sums.copy_(new_row_sums)

        ctx.args = (causal, scale, mask, q_bucket_size, k_bucket_size)
        ctx.save_for_backward(q, k, v, o, all_row_sums, all_row_maxes)

        return o

    @staticmethod
    @torch.no_grad()
    def backward(ctx, do):
        """Algorithm 4 in the paper"""

        causal, scale, mask, q_bucket_size, k_bucket_size = ctx.args
        q, k, v, o, l, m = ctx.saved_tensors

        device = q.device

        max_neg_value = -torch.finfo(q.dtype).max
        qk_len_diff = max(k.shape[-2] - q.shape[-2], 0)

        dq = torch.zeros_like(q)
        dk = torch.zeros_like(k)
        dv = torch.zeros_like(v)

        row_splits = zip(
            q.split(q_bucket_size, dim=-2),
            o.split(q_bucket_size, dim=-2),
            do.split(q_bucket_size, dim=-2),
            mask,
            l.split(q_bucket_size, dim=-2),
            m.split(q_bucket_size, dim=-2),
            dq.split(q_bucket_size, dim=-2),
        )

        for ind, (qc, oc, doc, row_mask, lc, mc, dqc) in enumerate(row_splits):
            q_start_index = ind * q_bucket_size - qk_len_diff

            col_splits = zip(
                k.split(k_bucket_size, dim=-2),
                v.split(k_bucket_size, dim=-2),
                dk.split(k_bucket_size, dim=-2),
                dv.split(k_bucket_size, dim=-2),
            )

            for k_ind, (kc, vc, dkc, dvc) in enumerate(col_splits):
                k_start_index = k_ind * k_bucket_size

                attn_weights = einsum("... i d, ... j d -> ... i j", qc, kc) * scale

                if causal and q_start_index < (k_start_index + k_bucket_size - 1):
                    causal_mask = torch.ones((qc.shape[-2], kc.shape[-2]), dtype=torch.bool, device=device).triu(
                        q_start_index - k_start_index + 1
                    )
                    attn_weights.masked_fill_(causal_mask, max_neg_value)

                exp_attn_weights = torch.exp(attn_weights - mc)

                if exists(row_mask):
                    exp_attn_weights.masked_fill_(~row_mask, 0.0)

                p = exp_attn_weights / lc

                dv_chunk = einsum("... i j, ... i d -> ... j d", p, doc)
                dp = einsum("... i d, ... j d -> ... i j", doc, vc)

                D = (doc * oc).sum(dim=-1, keepdims=True)
                ds = p * scale * (dp - D)

                dq_chunk = einsum("... i j, ... j d -> ... i d", ds, kc)
                dk_chunk = einsum("... i j, ... i d -> ... j d", ds, qc)

                dqc.add_(dq_chunk)
                dkc.add_(dk_chunk)
                dvc.add_(dv_chunk)

        return dq, dk, dv, None, None, None, None


def replace_unet_modules(unet: diffusers.models.unet_2d_condition.UNet2DConditionModel, mem_eff_attn, xformers):
    if mem_eff_attn:
        replace_unet_cross_attn_to_memory_efficient()
    elif xformers:
        replace_unet_cross_attn_to_xformers()


def replace_unet_cross_attn_to_memory_efficient():
    print("Replace CrossAttention.forward to use FlashAttention (not xformers)")
    flash_func = FlashAttentionFunction

    def forward_flash_attn(self, x, context=None, mask=None):
        q_bucket_size = 512
        k_bucket_size = 1024

        h = self.heads
        q = self.to_q(x)

        context = context if context is not None else x
        context = context.to(x.dtype)

        if hasattr(self, "hypernetwork") and self.hypernetwork is not None:
            context_k, context_v = self.hypernetwork.forward(x, context)
            context_k = context_k.to(x.dtype)
            context_v = context_v.to(x.dtype)
        else:
            context_k = context
            context_v = context

        k = self.to_k(context_k)
        v = self.to_v(context_v)
        del context, x

        q, k, v = map(lambda t: rearrange(t, "b n (h d) -> b h n d", h=h), (q, k, v))

        out = flash_func.apply(q, k, v, mask, False, q_bucket_size, k_bucket_size)

        out = rearrange(out, "b h n d -> b n (h d)")

        # diffusers 0.7.0~  わざわざ変えるなよ (;´Д｀)
        out = self.to_out[0](out)
        out = self.to_out[1](out)
        return out

    diffusers.models.attention.CrossAttention.forward = forward_flash_attn


def replace_unet_cross_attn_to_xformers():
    print("Replace CrossAttention.forward to use xformers")
    try:
        import xformers.ops
    except ImportError:
        raise ImportError("No xformers / xformersがインストールされていないようです")

    def forward_xformers(self, x, context=None, mask=None):
        h = self.heads
        q_in = self.to_q(x)

        context = default(context, x)
        context = context.to(x.dtype)

        if hasattr(self, "hypernetwork") and self.hypernetwork is not None:
            context_k, context_v = self.hypernetwork.forward(x, context)
            context_k = context_k.to(x.dtype)
            context_v = context_v.to(x.dtype)
        else:
            context_k = context
            context_v = context

        k_in = self.to_k(context_k)
        v_in = self.to_v(context_v)

        q, k, v = map(lambda t: rearrange(t, "b n (h d) -> b n h d", h=h), (q_in, k_in, v_in))
        del q_in, k_in, v_in

        q = q.contiguous()
        k = k.contiguous()
        v = v.contiguous()
        out = xformers.ops.memory_efficient_attention(q, k, v, attn_bias=None)  # 最適なのを選んでくれる

        out = rearrange(out, "b n h d -> b n (h d)", h=h)

        # diffusers 0.7.0~
        out = self.to_out[0](out)
        out = self.to_out[1](out)
        return out

    diffusers.models.attention.CrossAttention.forward = forward_xformers


# endregion


# region arguments


def add_sd_models_arguments(parser: argparse.ArgumentParser):
    # for pretrained models
    parser.add_argument("--v2", action="store_true", help="load Stable Diffusion v2.0 model / Stable Diffusion 2.0のモデルを読み込む")
    parser.add_argument(
        "--v_parameterization", action="store_true", help="enable v-parameterization training / v-parameterization学習を有効にする"
    )
    parser.add_argument(
        "--pretrained_model_name_or_path",
        type=str,
        default=None,
        help="pretrained model to train, directory to Diffusers model or StableDiffusion checkpoint / 学習元モデル、Diffusers形式モデルのディレクトリまたはStableDiffusionのckptファイル",
    )
    parser.add_argument(
        "--tokenizer_cache_dir",
        type=str,
        default=None,
        help="directory for caching Tokenizer (for offline training) / Tokenizerをキャッシュするディレクトリ（ネット接続なしでの学習のため）",
    )


def add_optimizer_arguments(parser: argparse.ArgumentParser):
    parser.add_argument(
        "--optimizer_type",
        type=str,
        default="",
<<<<<<< HEAD
        help="Optimizer to use / オプティマイザの種類: AdamW (default), AdamW8bit, Lion, Lion8bit,SGDNesterov, SGDNesterov8bit, DAdaptation, AdaFactor",
=======
        help="Optimizer to use / オプティマイザの種類: AdamW (default), AdamW8bit, Lion, SGDNesterov, SGDNesterov8bit, DAdaptation(DAdaptAdam), DAdaptAdaGrad, DAdaptAdan, DAdaptSGD, AdaFactor",
>>>>>>> 6d0ecb74
    )

    # backward compatibility
    parser.add_argument(
        "--use_8bit_adam",
        action="store_true",
        help="use 8bit AdamW optimizer (requires bitsandbytes) / 8bit Adamオプティマイザを使う（bitsandbytesのインストールが必要）",
    )
    parser.add_argument(
        "--use_lion_optimizer",
        action="store_true",
        help="use Lion optimizer (requires lion-pytorch) / Lionオプティマイザを使う（ lion-pytorch のインストールが必要）",
    )

    parser.add_argument("--learning_rate", type=float, default=2.0e-6, help="learning rate / 学習率")
    parser.add_argument(
        "--max_grad_norm", default=1.0, type=float, help="Max gradient norm, 0 for no clipping / 勾配正規化の最大norm、0でclippingを行わない"
    )

    parser.add_argument(
        "--optimizer_args",
        type=str,
        default=None,
        nargs="*",
        help='additional arguments for optimizer (like "weight_decay=0.01 betas=0.9,0.999 ...") / オプティマイザの追加引数（例： "weight_decay=0.01 betas=0.9,0.999 ..."）',
    )

    parser.add_argument("--lr_scheduler_type", type=str, default="", help="custom scheduler module / 使用するスケジューラ")
    parser.add_argument(
        "--lr_scheduler_args",
        type=str,
        default=None,
        nargs="*",
        help='additional arguments for scheduler (like "T_max=100") / スケジューラの追加引数（例： "T_max100"）',
    )

    parser.add_argument(
        "--lr_scheduler",
        type=str,
        default="constant",
        help="scheduler to use for learning rate / 学習率のスケジューラ: linear, cosine, cosine_with_restarts, polynomial, constant (default), constant_with_warmup, adafactor",
    )
    parser.add_argument(
        "--lr_warmup_steps",
        type=int,
        default=0,
        help="Number of steps for the warmup in the lr scheduler (default is 0) / 学習率のスケジューラをウォームアップするステップ数（デフォルト0）",
    )
    parser.add_argument(
        "--lr_scheduler_num_cycles",
        type=int,
        default=1,
        help="Number of restarts for cosine scheduler with restarts / cosine with restartsスケジューラでのリスタート回数",
    )
    parser.add_argument(
        "--lr_scheduler_power",
        type=float,
        default=1,
        help="Polynomial power for polynomial scheduler / polynomialスケジューラでのpolynomial power",
    )


def add_training_arguments(parser: argparse.ArgumentParser, support_dreambooth: bool):
    parser.add_argument("--output_dir", type=str, default=None, help="directory to output trained model / 学習後のモデル出力先ディレクトリ")
    parser.add_argument("--output_name", type=str, default=None, help="base name of trained model file / 学習後のモデルの拡張子を除くファイル名")
    parser.add_argument(
        "--huggingface_repo_id", type=str, default=None, help="huggingface repo name to upload / huggingfaceにアップロードするリポジトリ名"
    )
    parser.add_argument(
        "--huggingface_repo_type", type=str, default=None, help="huggingface repo type to upload / huggingfaceにアップロードするリポジトリの種類"
    )
    parser.add_argument(
        "--huggingface_path_in_repo",
        type=str,
        default=None,
        help="huggingface model path to upload files / huggingfaceにアップロードするファイルのパス",
    )
    parser.add_argument("--huggingface_token", type=str, default=None, help="huggingface token / huggingfaceのトークン")
    parser.add_argument(
        "--huggingface_repo_visibility",
        type=str,
        default=None,
        help="huggingface repository visibility ('public' for public, 'private' or None for private) / huggingfaceにアップロードするリポジトリの公開設定（'public'で公開、'private'またはNoneで非公開）",
    )
    parser.add_argument(
        "--save_state_to_huggingface", action="store_true", help="save state to huggingface / huggingfaceにstateを保存する"
    )
    parser.add_argument(
        "--resume_from_huggingface",
        action="store_true",
        help="resume from huggingface (ex: --resume {repo_id}/{path_in_repo}:{revision}:{repo_type}) / huggingfaceから学習を再開する(例: --resume {repo_id}/{path_in_repo}:{revision}:{repo_type})",
    )
    parser.add_argument(
        "--async_upload",
        action="store_true",
        help="upload to huggingface asynchronously / huggingfaceに非同期でアップロードする",
    )
    parser.add_argument(
        "--save_precision",
        type=str,
        default=None,
        choices=[None, "float", "fp16", "bf16"],
        help="precision in saving / 保存時に精度を変更して保存する",
    )
    parser.add_argument(
        "--save_every_n_epochs", type=int, default=None, help="save checkpoint every N epochs / 学習中のモデルを指定エポックごとに保存する"
    )
    parser.add_argument(
        "--save_every_n_steps", type=int, default=None, help="save checkpoint every N steps / 学習中のモデルを指定ステップごとに保存する"
    )
    parser.add_argument(
        "--save_n_epoch_ratio",
        type=int,
        default=None,
        help="save checkpoint N epoch ratio (for example 5 means save at least 5 files total) / 学習中のモデルを指定のエポック割合で保存する（たとえば5を指定すると最低5個のファイルが保存される）",
    )
    parser.add_argument(
        "--save_last_n_epochs",
        type=int,
        default=None,
        help="save last N checkpoints when saving every N epochs (remove older checkpoints) / 指定エポックごとにモデルを保存するとき最大Nエポック保存する（古いチェックポイントは削除する）",
    )
    parser.add_argument(
        "--save_last_n_epochs_state",
        type=int,
        default=None,
        help="save last N checkpoints of state (overrides the value of --save_last_n_epochs)/ 最大Nエポックstateを保存する（--save_last_n_epochsの指定を上書きする）",
    )
    parser.add_argument(
        "--save_last_n_steps",
        type=int,
        default=None,
        help="save checkpoints until N steps elapsed (remove older checkpoints if N steps elapsed) / 指定ステップごとにモデルを保存するとき、このステップ数経過するまで保存する（このステップ数経過したら削除する）",
    )
    parser.add_argument(
        "--save_last_n_steps_state",
        type=int,
        default=None,
        help="save states until N steps elapsed (remove older states if N steps elapsed, overrides --save_last_n_steps) / 指定ステップごとにstateを保存するとき、このステップ数経過するまで保存する（このステップ数経過したら削除する。--save_last_n_stepsを上書きする）",
    )
    parser.add_argument(
        "--save_state",
        action="store_true",
        help="save training state additionally (including optimizer states etc.) / optimizerなど学習状態も含めたstateを追加で保存する",
    )
    parser.add_argument("--resume", type=str, default=None, help="saved state to resume training / 学習再開するモデルのstate")

    parser.add_argument("--train_batch_size", type=int, default=1, help="batch size for training / 学習時のバッチサイズ")
    parser.add_argument(
        "--max_token_length",
        type=int,
        default=None,
        choices=[None, 150, 225],
        help="max token length of text encoder (default for 75, 150 or 225) / text encoderのトークンの最大長（未指定で75、150または225が指定可）",
    )
    parser.add_argument(
        "--mem_eff_attn",
        action="store_true",
        help="use memory efficient attention for CrossAttention / CrossAttentionに省メモリ版attentionを使う",
    )
    parser.add_argument("--xformers", action="store_true", help="use xformers for CrossAttention / CrossAttentionにxformersを使う")
    parser.add_argument(
        "--vae", type=str, default=None, help="path to checkpoint of vae to replace / VAEを入れ替える場合、VAEのcheckpointファイルまたはディレクトリ"
    )

    parser.add_argument("--max_train_steps", type=int, default=1600, help="training steps / 学習ステップ数")
    parser.add_argument(
        "--max_train_epochs",
        type=int,
        default=None,
        help="training epochs (overrides max_train_steps) / 学習エポック数（max_train_stepsを上書きします）",
    )
    parser.add_argument(
        "--max_data_loader_n_workers",
        type=int,
        default=8,
        help="max num workers for DataLoader (lower is less main RAM usage, faster epoch start and slower data loading) / DataLoaderの最大プロセス数（小さい値ではメインメモリの使用量が減りエポック間の待ち時間が減りますが、データ読み込みは遅くなります）",
    )
    parser.add_argument(
        "--persistent_data_loader_workers",
        action="store_true",
        help="persistent DataLoader workers (useful for reduce time gap between epoch, but may use more memory) / DataLoader のワーカーを持続させる (エポック間の時間差を少なくするのに有効だが、より多くのメモリを消費する可能性がある)",
    )
    parser.add_argument("--seed", type=int, default=None, help="random seed for training / 学習時の乱数のseed")
    parser.add_argument(
        "--gradient_checkpointing", action="store_true", help="enable gradient checkpointing / grandient checkpointingを有効にする"
    )
    parser.add_argument(
        "--gradient_accumulation_steps",
        type=int,
        default=1,
        help="Number of updates steps to accumulate before performing a backward/update pass / 学習時に逆伝播をする前に勾配を合計するステップ数",
    )
    parser.add_argument(
        "--mixed_precision", type=str, default="no", choices=["no", "fp16", "bf16"], help="use mixed precision / 混合精度を使う場合、その精度"
    )
    parser.add_argument("--full_fp16", action="store_true", help="fp16 training including gradients / 勾配も含めてfp16で学習する")
    parser.add_argument(
        "--clip_skip",
        type=int,
        default=None,
        help="use output of nth layer from back of text encoder (n>=1) / text encoderの後ろからn番目の層の出力を用いる（nは1以上）",
    )
    parser.add_argument(
        "--logging_dir",
        type=str,
        default=None,
        help="enable logging and output TensorBoard log to this directory / ログ出力を有効にしてこのディレクトリにTensorBoard用のログを出力する",
    )
    parser.add_argument(
        "--log_with",
        type=str,
        default=None,
        choices=["tensorboard", "wandb", "all"],
        help="what logging tool(s) to use (if 'all', TensorBoard and WandB are both used) / ログ出力に使用するツール (allを指定するとTensorBoardとWandBの両方が使用される)",
    )
    parser.add_argument("--log_prefix", type=str, default=None, help="add prefix for each log directory / ログディレクトリ名の先頭に追加する文字列")
    parser.add_argument(
        "--log_tracker_name",
        type=str,
        default=None,
        help="name of tracker to use for logging, default is script-specific default name / ログ出力に使用するtrackerの名前、省略時はスクリプトごとのデフォルト名",
    )
    parser.add_argument(
        "--wandb_api_key",
        type=str,
        default=None,
        help="specify WandB API key to log in before starting training (optional). / WandB APIキーを指定して学習開始前にログインする（オプション）",
    )
    parser.add_argument(
        "--noise_offset",
        type=float,
        default=None,
        help="enable noise offset with this value (if enabled, around 0.1 is recommended) / Noise offsetを有効にしてこの値を設定する（有効にする場合は0.1程度を推奨）",
    )
    parser.add_argument(
        "--lowram",
        action="store_true",
        help="enable low RAM optimization. e.g. load models to VRAM instead of RAM (for machines which have bigger VRAM than RAM such as Colab and Kaggle) / メインメモリが少ない環境向け最適化を有効にする。たとえばVRAMにモデルを読み込むなど（ColabやKaggleなどRAMに比べてVRAMが多い環境向け）",
    )

    parser.add_argument(
        "--sample_every_n_steps", type=int, default=None, help="generate sample images every N steps / 学習中のモデルで指定ステップごとにサンプル出力する"
    )
    parser.add_argument(
        "--sample_every_n_epochs",
        type=int,
        default=None,
        help="generate sample images every N epochs (overwrites n_steps) / 学習中のモデルで指定エポックごとにサンプル出力する（ステップ数指定を上書きします）",
    )
    parser.add_argument(
        "--sample_prompts", type=str, default=None, help="file for prompts to generate sample images / 学習中モデルのサンプル出力用プロンプトのファイル"
    )
    parser.add_argument(
        "--sample_sampler",
        type=str,
        default="ddim",
        choices=[
            "ddim",
            "pndm",
            "lms",
            "euler",
            "euler_a",
            "heun",
            "dpm_2",
            "dpm_2_a",
            "dpmsolver",
            "dpmsolver++",
            "dpmsingle",
            "k_lms",
            "k_euler",
            "k_euler_a",
            "k_dpm_2",
            "k_dpm_2_a",
        ],
        help=f"sampler (scheduler) type for sample images / サンプル出力時のサンプラー（スケジューラ）の種類",
    )

    parser.add_argument(
        "--config_file",
        type=str,
        default=None,
        help="using .toml instead of args to pass hyperparameter / ハイパーパラメータを引数ではなく.tomlファイルで渡す",
    )
    parser.add_argument(
        "--output_config", action="store_true", help="output command line args to given .toml file / 引数を.tomlファイルに出力する"
    )

    if support_dreambooth:
        # DreamBooth training
        parser.add_argument(
            "--prior_loss_weight", type=float, default=1.0, help="loss weight for regularization images / 正則化画像のlossの重み"
        )


def verify_training_args(args: argparse.Namespace):
    if args.v_parameterization and not args.v2:
        print("v_parameterization should be with v2 / v1でv_parameterizationを使用することは想定されていません")
    if args.v2 and args.clip_skip is not None:
        print("v2 with clip_skip will be unexpected / v2でclip_skipを使用することは想定されていません")

    if args.cache_latents_to_disk and not args.cache_latents:
        args.cache_latents = True
        print(
            "cache_latents_to_disk is enabled, so cache_latents is also enabled / cache_latents_to_diskが有効なため、cache_latentsを有効にします"
        )


def add_dataset_arguments(
    parser: argparse.ArgumentParser, support_dreambooth: bool, support_caption: bool, support_caption_dropout: bool
):
    # dataset common
    parser.add_argument("--train_data_dir", type=str, default=None, help="directory for train images / 学習画像データのディレクトリ")
    parser.add_argument(
        "--shuffle_caption", action="store_true", help="shuffle comma-separated caption / コンマで区切られたcaptionの各要素をshuffleする"
    )
    parser.add_argument(
        "--caption_extension", type=str, default=".caption", help="extension of caption files / 読み込むcaptionファイルの拡張子"
    )
    parser.add_argument(
        "--caption_extention",
        type=str,
        default=None,
        help="extension of caption files (backward compatibility) / 読み込むcaptionファイルの拡張子（スペルミスを残してあります）",
    )
    parser.add_argument(
        "--keep_tokens",
        type=int,
        default=0,
        help="keep heading N tokens when shuffling caption tokens (token means comma separated strings) / captionのシャッフル時に、先頭からこの個数のトークンをシャッフルしないで残す（トークンはカンマ区切りの各部分を意味する）",
    )
    parser.add_argument("--color_aug", action="store_true", help="enable weak color augmentation / 学習時に色合いのaugmentationを有効にする")
    parser.add_argument("--flip_aug", action="store_true", help="enable horizontal flip augmentation / 学習時に左右反転のaugmentationを有効にする")
    parser.add_argument(
        "--face_crop_aug_range",
        type=str,
        default=None,
        help="enable face-centered crop augmentation and its range (e.g. 2.0,4.0) / 学習時に顔を中心とした切り出しaugmentationを有効にするときは倍率を指定する（例：2.0,4.0）",
    )
    parser.add_argument(
        "--random_crop",
        action="store_true",
        help="enable random crop (for style training in face-centered crop augmentation) / ランダムな切り出しを有効にする（顔を中心としたaugmentationを行うときに画風の学習用に指定する）",
    )
    parser.add_argument(
        "--debug_dataset", action="store_true", help="show images for debugging (do not train) / デバッグ用に学習データを画面表示する（学習は行わない）"
    )
    parser.add_argument(
        "--resolution",
        type=str,
        default=None,
        help="resolution in training ('size' or 'width,height') / 学習時の画像解像度（'サイズ'指定、または'幅,高さ'指定）",
    )
    parser.add_argument(
        "--cache_latents",
        action="store_true",
        help="cache latents to main memory to reduce VRAM usage (augmentations must be disabled) / VRAM削減のためにlatentをメインメモリにcacheする（augmentationは使用不可） ",
    )
    parser.add_argument("--vae_batch_size", type=int, default=1, help="batch size for caching latents / latentのcache時のバッチサイズ")
    parser.add_argument(
        "--cache_latents_to_disk",
        action="store_true",
        help="cache latents to disk to reduce VRAM usage (augmentations must be disabled) / VRAM削減のためにlatentをディスクにcacheする（augmentationは使用不可）",
    )
    parser.add_argument(
        "--enable_bucket", action="store_true", help="enable buckets for multi aspect ratio training / 複数解像度学習のためのbucketを有効にする"
    )
    parser.add_argument("--min_bucket_reso", type=int, default=256, help="minimum resolution for buckets / bucketの最小解像度")
    parser.add_argument("--max_bucket_reso", type=int, default=1024, help="maximum resolution for buckets / bucketの最大解像度")
    parser.add_argument(
        "--bucket_reso_steps",
        type=int,
        default=64,
        help="steps of resolution for buckets, divisible by 8 is recommended / bucketの解像度の単位、8で割り切れる値を推奨します",
    )
    parser.add_argument(
        "--bucket_no_upscale", action="store_true", help="make bucket for each image without upscaling / 画像を拡大せずbucketを作成します"
    )

    parser.add_argument(
        "--token_warmup_min",
        type=int,
        default=1,
        help="start learning at N tags (token means comma separated strinfloatgs) / タグ数をN個から増やしながら学習する",
    )

    parser.add_argument(
        "--token_warmup_step",
        type=float,
        default=0,
        help="tag length reaches maximum on N steps (or N*max_train_steps if N<1) / N（N<1ならN*max_train_steps）ステップでタグ長が最大になる。デフォルトは0（最初から最大）",
    )

    if support_caption_dropout:
        # Textual Inversion はcaptionのdropoutをsupportしない
        # いわゆるtensorのDropoutと紛らわしいのでprefixにcaptionを付けておく　every_n_epochsは他と平仄を合わせてdefault Noneに
        parser.add_argument(
            "--caption_dropout_rate", type=float, default=0.0, help="Rate out dropout caption(0.0~1.0) / captionをdropoutする割合"
        )
        parser.add_argument(
            "--caption_dropout_every_n_epochs",
            type=int,
            default=0,
            help="Dropout all captions every N epochs / captionを指定エポックごとにdropoutする",
        )
        parser.add_argument(
            "--caption_tag_dropout_rate",
            type=float,
            default=0.0,
            help="Rate out dropout comma separated tokens(0.0~1.0) / カンマ区切りのタグをdropoutする割合",
        )

    if support_dreambooth:
        # DreamBooth dataset
        parser.add_argument("--reg_data_dir", type=str, default=None, help="directory for regularization images / 正則化画像データのディレクトリ")

    if support_caption:
        # caption dataset
        parser.add_argument("--in_json", type=str, default=None, help="json metadata for dataset / データセットのmetadataのjsonファイル")
        parser.add_argument(
            "--dataset_repeats", type=int, default=1, help="repeat dataset when training with captions / キャプションでの学習時にデータセットを繰り返す回数"
        )


def add_sd_saving_arguments(parser: argparse.ArgumentParser):
    parser.add_argument(
        "--save_model_as",
        type=str,
        default=None,
        choices=[None, "ckpt", "safetensors", "diffusers", "diffusers_safetensors"],
        help="format to save the model (default is same to original) / モデル保存時の形式（未指定時は元モデルと同じ）",
    )
    parser.add_argument(
        "--use_safetensors",
        action="store_true",
        help="use safetensors format to save (if save_model_as is not specified) / checkpoint、モデルをsafetensors形式で保存する（save_model_as未指定時）",
    )


def read_config_from_file(args: argparse.Namespace, parser: argparse.ArgumentParser):
    if not args.config_file:
        return args

    config_path = args.config_file + ".toml" if not args.config_file.endswith(".toml") else args.config_file

    if args.output_config:
        # check if config file exists
        if os.path.exists(config_path):
            print(f"Config file already exists. Aborting... / 出力先の設定ファイルが既に存在します: {config_path}")
            exit(1)

        # convert args to dictionary
        args_dict = vars(args)

        # remove unnecessary keys
        for key in ["config_file", "output_config", "wandb_api_key"]:
            if key in args_dict:
                del args_dict[key]

        # get default args from parser
        default_args = vars(parser.parse_args([]))

        # remove default values: cannot use args_dict.items directly because it will be changed during iteration
        for key, value in list(args_dict.items()):
            if key in default_args and value == default_args[key]:
                del args_dict[key]

        # convert Path to str in dictionary
        for key, value in args_dict.items():
            if isinstance(value, pathlib.Path):
                args_dict[key] = str(value)

        # convert to toml and output to file
        with open(config_path, "w") as f:
            toml.dump(args_dict, f)

        print(f"Saved config file / 設定ファイルを保存しました: {config_path}")
        exit(0)

    if not os.path.exists(config_path):
        print(f"{config_path} not found.")
        exit(1)

    print(f"Loading settings from {config_path}...")
    with open(config_path, "r") as f:
        config_dict = toml.load(f)

    # combine all sections into one
    ignore_nesting_dict = {}
    for section_name, section_dict in config_dict.items():
        # if value is not dict, save key and value as is
        if not isinstance(section_dict, dict):
            ignore_nesting_dict[section_name] = section_dict
            continue

        # if value is dict, save all key and value into one dict
        for key, value in section_dict.items():
            ignore_nesting_dict[key] = value

    config_args = argparse.Namespace(**ignore_nesting_dict)
    args = parser.parse_args(namespace=config_args)
    args.config_file = os.path.splitext(args.config_file)[0]
    print(args.config_file)

    return args


# endregion

# region utils


def resume_from_local_or_hf_if_specified(accelerator, args):
    if not args.resume:
        return

    if not args.resume_from_huggingface:
        print(f"resume training from local state: {args.resume}")
        accelerator.load_state(args.resume)
        return

    print(f"resume training from huggingface state: {args.resume}")
    repo_id = args.resume.split("/")[0] + "/" + args.resume.split("/")[1]
    path_in_repo = "/".join(args.resume.split("/")[2:])
    revision = None
    repo_type = None
    if ":" in path_in_repo:
        divided = path_in_repo.split(":")
        if len(divided) == 2:
            path_in_repo, revision = divided
            repo_type = "model"
        else:
            path_in_repo, revision, repo_type = divided
    print(f"Downloading state from huggingface: {repo_id}/{path_in_repo}@{revision}")

    list_files = huggingface_util.list_dir(
        repo_id=repo_id,
        subfolder=path_in_repo,
        revision=revision,
        token=args.huggingface_token,
        repo_type=repo_type,
    )

    async def download(filename) -> str:
        def task():
            return hf_hub_download(
                repo_id=repo_id,
                filename=filename,
                revision=revision,
                repo_type=repo_type,
                token=args.huggingface_token,
            )

        return await asyncio.get_event_loop().run_in_executor(None, task)

    loop = asyncio.get_event_loop()
    results = loop.run_until_complete(asyncio.gather(*[download(filename=filename.rfilename) for filename in list_files]))
    if len(results) == 0:
        raise ValueError("No files found in the specified repo id/path/revision / 指定されたリポジトリID/パス/リビジョンにファイルが見つかりませんでした")
    dirname = os.path.dirname(results[0])
    accelerator.load_state(dirname)


def get_optimizer(args, trainable_params):
<<<<<<< HEAD
    # "Optimizer to use: AdamW, AdamW8bit, Lion, Lion8bit, SGDNesterov, SGDNesterov8bit, DAdaptation, Adafactor"
=======
    # "Optimizer to use: AdamW, AdamW8bit, Lion, SGDNesterov, SGDNesterov8bit, DAdaptation, DAdaptation(DAdaptAdam), DAdaptAdaGrad, DAdaptAdan, DAdaptSGD, Adafactor"
>>>>>>> 6d0ecb74

    optimizer_type = args.optimizer_type
    if args.use_8bit_adam:
        assert (
            not args.use_lion_optimizer
        ), "both option use_8bit_adam and use_lion_optimizer are specified / use_8bit_adamとuse_lion_optimizerの両方のオプションが指定されています"
        assert (
            optimizer_type is None or optimizer_type == ""
        ), "both option use_8bit_adam and optimizer_type are specified / use_8bit_adamとoptimizer_typeの両方のオプションが指定されています"
        optimizer_type = "AdamW8bit"

    elif args.use_lion_optimizer:
        assert (
            optimizer_type is None or optimizer_type == ""
        ), "both option use_lion_optimizer and optimizer_type are specified / use_lion_optimizerとoptimizer_typeの両方のオプションが指定されています"
        optimizer_type = "Lion"

    if optimizer_type is None or optimizer_type == "":
        optimizer_type = "AdamW"
    optimizer_type = optimizer_type.lower()

    # 引数を分解する
    optimizer_kwargs = {}
    if args.optimizer_args is not None and len(args.optimizer_args) > 0:
        for arg in args.optimizer_args:
            key, value = arg.split("=")
            value = ast.literal_eval(value)

            # value = value.split(",")
            # for i in range(len(value)):
            #     if value[i].lower() == "true" or value[i].lower() == "false":
            #         value[i] = value[i].lower() == "true"
            #     else:
            #         value[i] = ast.float(value[i])
            # if len(value) == 1:
            #     value = value[0]
            # else:
            #     value = tuple(value)

            optimizer_kwargs[key] = value
    # print("optkwargs:", optimizer_kwargs)

    lr = args.learning_rate

    if optimizer_type == "AdamW8bit".lower():
        try:
            import bitsandbytes as bnb
        except ImportError:
            raise ImportError("No bitsand bytes / bitsandbytesがインストールされていないようです")
        print(f"use 8-bit AdamW optimizer | {optimizer_kwargs}")
        optimizer_class = bnb.optim.AdamW8bit
        optimizer = optimizer_class(trainable_params, lr=lr, **optimizer_kwargs)

    elif optimizer_type == "SGDNesterov8bit".lower():
        try:
            import bitsandbytes as bnb
        except ImportError:
            raise ImportError("No bitsand bytes / bitsandbytesがインストールされていないようです")
        print(f"use 8-bit SGD with Nesterov optimizer | {optimizer_kwargs}")
        if "momentum" not in optimizer_kwargs:
            print(
                f"8-bit SGD with Nesterov must be with momentum, set momentum to 0.9 / 8-bit SGD with Nesterovはmomentum指定が必須のため0.9に設定します"
            )
            optimizer_kwargs["momentum"] = 0.9

        optimizer_class = bnb.optim.SGD8bit
        optimizer = optimizer_class(trainable_params, lr=lr, nesterov=True, **optimizer_kwargs)

    elif optimizer_type == "Lion".lower():
        try:
            import lion_pytorch
        except ImportError:
            raise ImportError("No lion_pytorch / lion_pytorch がインストールされていないようです")
        print(f"use Lion optimizer | {optimizer_kwargs}")
        optimizer_class = lion_pytorch.Lion
        optimizer = optimizer_class(trainable_params, lr=lr, **optimizer_kwargs)
        
    elif optimizer_type == "Lion8bit".lower():
        try:
            import bitsandbytes as bnb
        except ImportError:
            raise ImportError("No bitsand bytes / bitsandbytesがインストールされていないようです")
        print(f"use 8-bit Lion optimizer | {optimizer_kwargs}")
        optimizer_class = bnb.optim.Lion8bit
        optimizer = optimizer_class(trainable_params, lr=lr, **optimizer_kwargs)

    elif optimizer_type == "SGDNesterov".lower():
        print(f"use SGD with Nesterov optimizer | {optimizer_kwargs}")
        if "momentum" not in optimizer_kwargs:
            print(f"SGD with Nesterov must be with momentum, set momentum to 0.9 / SGD with Nesterovはmomentum指定が必須のため0.9に設定します")
            optimizer_kwargs["momentum"] = 0.9

        optimizer_class = torch.optim.SGD
        optimizer = optimizer_class(trainable_params, lr=lr, nesterov=True, **optimizer_kwargs)

    elif optimizer_type == "DAdaptation".lower() or optimizer_type == "DAdaptAdam".lower():
        try:
            import dadaptation
        except ImportError:
            raise ImportError("No dadaptation / dadaptation がインストールされていないようです")
        print(f"use D-Adaptation Adam optimizer | {optimizer_kwargs}")

        actual_lr = lr
        lr_count = 1
        if type(trainable_params) == list and type(trainable_params[0]) == dict:
            lrs = set()
            actual_lr = trainable_params[0].get("lr", actual_lr)
            for group in trainable_params:
                lrs.add(group.get("lr", actual_lr))
            lr_count = len(lrs)

        if actual_lr <= 0.1:
            print(
                f"learning rate is too low. If using dadaptation, set learning rate around 1.0 / 学習率が低すぎるようです。1.0前後の値を指定してください: lr={actual_lr}"
            )
            print("recommend option: lr=1.0 / 推奨は1.0です")
        if lr_count > 1:
            print(
                f"when multiple learning rates are specified with dadaptation (e.g. for Text Encoder and U-Net), only the first one will take effect / D-Adaptationで複数の学習率を指定した場合（Text EncoderとU-Netなど）、最初の学習率のみが有効になります: lr={actual_lr}"
            )

        optimizer_class = dadaptation.DAdaptAdam
        optimizer = optimizer_class(trainable_params, lr=lr, **optimizer_kwargs)
        
    elif optimizer_type == "DAdaptAdaGrad".lower():
        try:
            import dadaptation
        except ImportError:
            raise ImportError("No dadaptation / dadaptation がインストールされていないようです")
        print(f"use D-Adaptation AdaGrad optimizer | {optimizer_kwargs}")

        actual_lr = lr
        lr_count = 1
        if type(trainable_params) == list and type(trainable_params[0]) == dict:
            lrs = set()
            actual_lr = trainable_params[0].get("lr", actual_lr)
            for group in trainable_params:
                lrs.add(group.get("lr", actual_lr))
            lr_count = len(lrs)

        if actual_lr <= 0.1:
            print(
                f"learning rate is too low. If using dadaptation, set learning rate around 1.0 / 学習率が低すぎるようです。1.0前後の値を指定してください: lr={actual_lr}"
            )
            print("recommend option: lr=1.0 / 推奨は1.0です")
        if lr_count > 1:
            print(
                f"when multiple learning rates are specified with dadaptation (e.g. for Text Encoder and U-Net), only the first one will take effect / D-Adaptationで複数の学習率を指定した場合（Text EncoderとU-Netなど）、最初の学習率のみが有効になります: lr={actual_lr}"
            )

        optimizer_class = dadaptation.DAdaptAdaGrad
        optimizer = optimizer_class(trainable_params, lr=lr, **optimizer_kwargs)
    
    elif optimizer_type == "DAdaptAdan".lower():
        try:
            import dadaptation
        except ImportError:
            raise ImportError("No dadaptation / dadaptation がインストールされていないようです")
        print(f"use D-Adaptation Adan optimizer | {optimizer_kwargs}")

        actual_lr = lr
        lr_count = 1
        if type(trainable_params) == list and type(trainable_params[0]) == dict:
            lrs = set()
            actual_lr = trainable_params[0].get("lr", actual_lr)
            for group in trainable_params:
                lrs.add(group.get("lr", actual_lr))
            lr_count = len(lrs)

        if actual_lr <= 0.1:
            print(
                f"learning rate is too low. If using dadaptation, set learning rate around 1.0 / 学習率が低すぎるようです。1.0前後の値を指定してください: lr={actual_lr}"
            )
            print("recommend option: lr=1.0 / 推奨は1.0です")
        if lr_count > 1:
            print(
                f"when multiple learning rates are specified with dadaptation (e.g. for Text Encoder and U-Net), only the first one will take effect / D-Adaptationで複数の学習率を指定した場合（Text EncoderとU-Netなど）、最初の学習率のみが有効になります: lr={actual_lr}"
            )

        optimizer_class = dadaptation.DAdaptAdan
        optimizer = optimizer_class(trainable_params, lr=lr, **optimizer_kwargs)
        
    elif optimizer_type == "DAdaptSGD".lower():
        try:
            import dadaptation
        except ImportError:
            raise ImportError("No dadaptation / dadaptation がインストールされていないようです")
        print(f"use D-Adaptation SGD optimizer | {optimizer_kwargs}")

        actual_lr = lr
        lr_count = 1
        if type(trainable_params) == list and type(trainable_params[0]) == dict:
            lrs = set()
            actual_lr = trainable_params[0].get("lr", actual_lr)
            for group in trainable_params:
                lrs.add(group.get("lr", actual_lr))
            lr_count = len(lrs)

        if actual_lr <= 0.1:
            print(
                f"learning rate is too low. If using dadaptation, set learning rate around 1.0 / 学習率が低すぎるようです。1.0前後の値を指定してください: lr={actual_lr}"
            )
            print("recommend option: lr=1.0 / 推奨は1.0です")
        if lr_count > 1:
            print(
                f"when multiple learning rates are specified with dadaptation (e.g. for Text Encoder and U-Net), only the first one will take effect / D-Adaptationで複数の学習率を指定した場合（Text EncoderとU-Netなど）、最初の学習率のみが有効になります: lr={actual_lr}"
            )

        optimizer_class = dadaptation.DAdaptSGD
        optimizer = optimizer_class(trainable_params, lr=lr, **optimizer_kwargs)
    
    elif optimizer_type == "Adafactor".lower():
        # 引数を確認して適宜補正する
        if "relative_step" not in optimizer_kwargs:
            optimizer_kwargs["relative_step"] = True  # default
        if not optimizer_kwargs["relative_step"] and optimizer_kwargs.get("warmup_init", False):
            print(f"set relative_step to True because warmup_init is True / warmup_initがTrueのためrelative_stepをTrueにします")
            optimizer_kwargs["relative_step"] = True
        print(f"use Adafactor optimizer | {optimizer_kwargs}")

        if optimizer_kwargs["relative_step"]:
            print(f"relative_step is true / relative_stepがtrueです")
            if lr != 0.0:
                print(f"learning rate is used as initial_lr / 指定したlearning rateはinitial_lrとして使用されます")
            args.learning_rate = None

            # trainable_paramsがgroupだった時の処理：lrを削除する
            if type(trainable_params) == list and type(trainable_params[0]) == dict:
                has_group_lr = False
                for group in trainable_params:
                    p = group.pop("lr", None)
                    has_group_lr = has_group_lr or (p is not None)

                if has_group_lr:
                    # 一応argsを無効にしておく TODO 依存関係が逆転してるのであまり望ましくない
                    print(f"unet_lr and text_encoder_lr are ignored / unet_lrとtext_encoder_lrは無視されます")
                    args.unet_lr = None
                    args.text_encoder_lr = None

            if args.lr_scheduler != "adafactor":
                print(f"use adafactor_scheduler / スケジューラにadafactor_schedulerを使用します")
            args.lr_scheduler = f"adafactor:{lr}"  # ちょっと微妙だけど

            lr = None
        else:
            if args.max_grad_norm != 0.0:
                print(
                    f"because max_grad_norm is set, clip_grad_norm is enabled. consider set to 0 / max_grad_normが設定されているためclip_grad_normが有効になります。0に設定して無効にしたほうがいいかもしれません"
                )
            if args.lr_scheduler != "constant_with_warmup":
                print(f"constant_with_warmup will be good / スケジューラはconstant_with_warmupが良いかもしれません")
            if optimizer_kwargs.get("clip_threshold", 1.0) != 1.0:
                print(f"clip_threshold=1.0 will be good / clip_thresholdは1.0が良いかもしれません")

        optimizer_class = transformers.optimization.Adafactor
        optimizer = optimizer_class(trainable_params, lr=lr, **optimizer_kwargs)

    elif optimizer_type == "AdamW".lower():
        print(f"use AdamW optimizer | {optimizer_kwargs}")
        optimizer_class = torch.optim.AdamW
        optimizer = optimizer_class(trainable_params, lr=lr, **optimizer_kwargs)

    else:
        # 任意のoptimizerを使う
        optimizer_type = args.optimizer_type  # lowerでないやつ（微妙）
        print(f"use {optimizer_type} | {optimizer_kwargs}")
        if "." not in optimizer_type:
            optimizer_module = torch.optim
        else:
            values = optimizer_type.split(".")
            optimizer_module = importlib.import_module(".".join(values[:-1]))
            optimizer_type = values[-1]

        optimizer_class = getattr(optimizer_module, optimizer_type)
        optimizer = optimizer_class(trainable_params, lr=lr, **optimizer_kwargs)

    optimizer_name = optimizer_class.__module__ + "." + optimizer_class.__name__
    optimizer_args = ",".join([f"{k}={v}" for k, v in optimizer_kwargs.items()])

    return optimizer_name, optimizer_args, optimizer


# Monkeypatch newer get_scheduler() function overridng current version of diffusers.optimizer.get_scheduler
# code is taken from https://github.com/huggingface/diffusers diffusers.optimizer, commit d87cc15977b87160c30abaace3894e802ad9e1e6
# Which is a newer release of diffusers than currently packaged with sd-scripts
# This code can be removed when newer diffusers version (v0.12.1 or greater) is tested and implemented to sd-scripts


def get_scheduler_fix(args, optimizer: Optimizer, num_processes: int):
    """
    Unified API to get any scheduler from its name.
    """
    name = args.lr_scheduler
    num_warmup_steps: Optional[int] = args.lr_warmup_steps
    num_training_steps = args.max_train_steps * num_processes * args.gradient_accumulation_steps
    num_cycles = args.lr_scheduler_num_cycles
    power = args.lr_scheduler_power

    lr_scheduler_kwargs = {}  # get custom lr_scheduler kwargs
    if args.lr_scheduler_args is not None and len(args.lr_scheduler_args) > 0:
        for arg in args.lr_scheduler_args:
            key, value = arg.split("=")

            value = ast.literal_eval(value)
            # value = value.split(",")
            # for i in range(len(value)):
            #     if value[i].lower() == "true" or value[i].lower() == "false":
            #         value[i] = value[i].lower() == "true"
            #     else:
            #         value[i] = ast.literal_eval(value[i])
            # if len(value) == 1:
            #     value = value[0]
            # else:
            #     value = list(value)  # some may use list?

            lr_scheduler_kwargs[key] = value

    def wrap_check_needless_num_warmup_steps(return_vals):
        if num_warmup_steps is not None and num_warmup_steps != 0:
            raise ValueError(f"{name} does not require `num_warmup_steps`. Set None or 0.")
        return return_vals

    # using any lr_scheduler from other library
    if args.lr_scheduler_type:
        lr_scheduler_type = args.lr_scheduler_type
        print(f"use {lr_scheduler_type} | {lr_scheduler_kwargs} as lr_scheduler")
        if "." not in lr_scheduler_type:  # default to use torch.optim
            lr_scheduler_module = torch.optim.lr_scheduler
        else:
            values = lr_scheduler_type.split(".")
            lr_scheduler_module = importlib.import_module(".".join(values[:-1]))
            lr_scheduler_type = values[-1]
        lr_scheduler_class = getattr(lr_scheduler_module, lr_scheduler_type)
        lr_scheduler = lr_scheduler_class(optimizer, **lr_scheduler_kwargs)
        return wrap_check_needless_num_warmup_steps(lr_scheduler)

    if name.startswith("adafactor"):
        assert (
            type(optimizer) == transformers.optimization.Adafactor
        ), f"adafactor scheduler must be used with Adafactor optimizer / adafactor schedulerはAdafactorオプティマイザと同時に使ってください"
        initial_lr = float(name.split(":")[1])
        # print("adafactor scheduler init lr", initial_lr)
        return wrap_check_needless_num_warmup_steps(transformers.optimization.AdafactorSchedule(optimizer, initial_lr))

    name = SchedulerType(name)
    schedule_func = TYPE_TO_SCHEDULER_FUNCTION[name]
    if name == SchedulerType.CONSTANT:
        return wrap_check_needless_num_warmup_steps(schedule_func(optimizer))

    # All other schedulers require `num_warmup_steps`
    if num_warmup_steps is None:
        raise ValueError(f"{name} requires `num_warmup_steps`, please provide that argument.")

    if name == SchedulerType.CONSTANT_WITH_WARMUP:
        return schedule_func(optimizer, num_warmup_steps=num_warmup_steps)

    # All other schedulers require `num_training_steps`
    if num_training_steps is None:
        raise ValueError(f"{name} requires `num_training_steps`, please provide that argument.")

    if name == SchedulerType.COSINE_WITH_RESTARTS:
        return schedule_func(
            optimizer, num_warmup_steps=num_warmup_steps, num_training_steps=num_training_steps, num_cycles=num_cycles
        )

    if name == SchedulerType.POLYNOMIAL:
        return schedule_func(optimizer, num_warmup_steps=num_warmup_steps, num_training_steps=num_training_steps, power=power)

    return schedule_func(optimizer, num_warmup_steps=num_warmup_steps, num_training_steps=num_training_steps)


def prepare_dataset_args(args: argparse.Namespace, support_metadata: bool):
    # backward compatibility
    if args.caption_extention is not None:
        args.caption_extension = args.caption_extention
        args.caption_extention = None

    # assert args.resolution is not None, f"resolution is required / resolution（解像度）を指定してください"
    if args.resolution is not None:
        args.resolution = tuple([int(r) for r in args.resolution.split(",")])
        if len(args.resolution) == 1:
            args.resolution = (args.resolution[0], args.resolution[0])
        assert (
            len(args.resolution) == 2
        ), f"resolution must be 'size' or 'width,height' / resolution（解像度）は'サイズ'または'幅','高さ'で指定してください: {args.resolution}"

    if args.face_crop_aug_range is not None:
        args.face_crop_aug_range = tuple([float(r) for r in args.face_crop_aug_range.split(",")])
        assert (
            len(args.face_crop_aug_range) == 2 and args.face_crop_aug_range[0] <= args.face_crop_aug_range[1]
        ), f"face_crop_aug_range must be two floats / face_crop_aug_rangeは'下限,上限'で指定してください: {args.face_crop_aug_range}"
    else:
        args.face_crop_aug_range = None

    if support_metadata:
        if args.in_json is not None and (args.color_aug or args.random_crop):
            print(
                f"latents in npz is ignored when color_aug or random_crop is True / color_augまたはrandom_cropを有効にした場合、npzファイルのlatentsは無視されます"
            )


def load_tokenizer(args: argparse.Namespace):
    print("prepare tokenizer")
    original_path = V2_STABLE_DIFFUSION_PATH if args.v2 else TOKENIZER_PATH

    tokenizer: CLIPTokenizer = None
    if args.tokenizer_cache_dir:
        local_tokenizer_path = os.path.join(args.tokenizer_cache_dir, original_path.replace("/", "_"))
        if os.path.exists(local_tokenizer_path):
            print(f"load tokenizer from cache: {local_tokenizer_path}")
            tokenizer = CLIPTokenizer.from_pretrained(local_tokenizer_path)  # same for v1 and v2

    if tokenizer is None:
        if args.v2:
            tokenizer = CLIPTokenizer.from_pretrained(original_path, subfolder="tokenizer")
        else:
            tokenizer = CLIPTokenizer.from_pretrained(original_path)

    if hasattr(args, "max_token_length") and args.max_token_length is not None:
        print(f"update token length: {args.max_token_length}")

    if args.tokenizer_cache_dir and not os.path.exists(local_tokenizer_path):
        print(f"save Tokenizer to cache: {local_tokenizer_path}")
        tokenizer.save_pretrained(local_tokenizer_path)

    return tokenizer


def prepare_accelerator(args: argparse.Namespace):
    if args.logging_dir is None:
        logging_dir = None
    else:
        log_prefix = "" if args.log_prefix is None else args.log_prefix
        logging_dir = args.logging_dir + "/" + log_prefix + time.strftime("%Y%m%d%H%M%S", time.localtime())

    if args.log_with is None:
        if logging_dir is not None:
            log_with = "tensorboard"
        else:
            log_with = None
    else:
        log_with = args.log_with
        if log_with in ["tensorboard", "all"]:
            if logging_dir is None:
                raise ValueError("logging_dir is required when log_with is tensorboard / Tensorboardを使う場合、logging_dirを指定してください")
        if log_with in ["wandb", "all"]:
            try:
                import wandb
            except ImportError:
                raise ImportError("No wandb / wandb がインストールされていないようです")
            if logging_dir is not None:
                os.makedirs(logging_dir, exist_ok=True)
                os.environ["WANDB_DIR"] = logging_dir
            if args.wandb_api_key is not None:
                wandb.login(key=args.wandb_api_key)

    accelerator = Accelerator(
        gradient_accumulation_steps=args.gradient_accumulation_steps,
        mixed_precision=args.mixed_precision,
        log_with=log_with,
        logging_dir=logging_dir,
    )

    # accelerateの互換性問題を解決する
    accelerator_0_15 = True
    try:
        accelerator.unwrap_model("dummy", True)
        print("Using accelerator 0.15.0 or above.")
    except TypeError:
        accelerator_0_15 = False

    def unwrap_model(model):
        if accelerator_0_15:
            return accelerator.unwrap_model(model, True)
        return accelerator.unwrap_model(model)

    return accelerator, unwrap_model


def prepare_dtype(args: argparse.Namespace):
    weight_dtype = torch.float32
    if args.mixed_precision == "fp16":
        weight_dtype = torch.float16
    elif args.mixed_precision == "bf16":
        weight_dtype = torch.bfloat16

    save_dtype = None
    if args.save_precision == "fp16":
        save_dtype = torch.float16
    elif args.save_precision == "bf16":
        save_dtype = torch.bfloat16
    elif args.save_precision == "float":
        save_dtype = torch.float32

    return weight_dtype, save_dtype


def load_target_model(args: argparse.Namespace, weight_dtype, device="cpu"):
    name_or_path = args.pretrained_model_name_or_path
    name_or_path = os.readlink(name_or_path) if os.path.islink(name_or_path) else name_or_path
    load_stable_diffusion_format = os.path.isfile(name_or_path)  # determine SD or Diffusers
    if load_stable_diffusion_format:
        print("load StableDiffusion checkpoint")
        text_encoder, vae, unet = model_util.load_models_from_stable_diffusion_checkpoint(args.v2, name_or_path, device)
    else:
        # Diffusers model is loaded to CPU
        print("load Diffusers pretrained models")
        try:
            pipe = StableDiffusionPipeline.from_pretrained(name_or_path, tokenizer=None, safety_checker=None)
        except EnvironmentError as ex:
            print(
                f"model is not found as a file or in Hugging Face, perhaps file name is wrong? / 指定したモデル名のファイル、またはHugging Faceのモデルが見つかりません。ファイル名が誤っているかもしれません: {name_or_path}"
            )
        text_encoder = pipe.text_encoder
        vae = pipe.vae
        unet = pipe.unet
        del pipe

    # VAEを読み込む
    if args.vae is not None:
        vae = model_util.load_vae(args.vae, weight_dtype)
        print("additional VAE loaded")

    return text_encoder, vae, unet, load_stable_diffusion_format


def patch_accelerator_for_fp16_training(accelerator):
    org_unscale_grads = accelerator.scaler._unscale_grads_

    def _unscale_grads_replacer(optimizer, inv_scale, found_inf, allow_fp16):
        return org_unscale_grads(optimizer, inv_scale, found_inf, True)

    accelerator.scaler._unscale_grads_ = _unscale_grads_replacer


def get_hidden_states(args: argparse.Namespace, input_ids, tokenizer, text_encoder, weight_dtype=None):
    # with no_token_padding, the length is not max length, return result immediately
    if input_ids.size()[-1] != tokenizer.model_max_length:
        return text_encoder(input_ids)[0]

    b_size = input_ids.size()[0]
    input_ids = input_ids.reshape((-1, tokenizer.model_max_length))  # batch_size*3, 77

    if args.clip_skip is None:
        encoder_hidden_states = text_encoder(input_ids)[0]
    else:
        enc_out = text_encoder(input_ids, output_hidden_states=True, return_dict=True)
        encoder_hidden_states = enc_out["hidden_states"][-args.clip_skip]
        encoder_hidden_states = text_encoder.text_model.final_layer_norm(encoder_hidden_states)

    # bs*3, 77, 768 or 1024
    encoder_hidden_states = encoder_hidden_states.reshape((b_size, -1, encoder_hidden_states.shape[-1]))

    if args.max_token_length is not None:
        if args.v2:
            # v2: <BOS>...<EOS> <PAD> ... の三連を <BOS>...<EOS> <PAD> ... へ戻す　正直この実装でいいのかわからん
            states_list = [encoder_hidden_states[:, 0].unsqueeze(1)]  # <BOS>
            for i in range(1, args.max_token_length, tokenizer.model_max_length):
                chunk = encoder_hidden_states[:, i : i + tokenizer.model_max_length - 2]  # <BOS> の後から 最後の前まで
                if i > 0:
                    for j in range(len(chunk)):
                        if input_ids[j, 1] == tokenizer.eos_token:  # 空、つまり <BOS> <EOS> <PAD> ...のパターン
                            chunk[j, 0] = chunk[j, 1]  # 次の <PAD> の値をコピーする
                states_list.append(chunk)  # <BOS> の後から <EOS> の前まで
            states_list.append(encoder_hidden_states[:, -1].unsqueeze(1))  # <EOS> か <PAD> のどちらか
            encoder_hidden_states = torch.cat(states_list, dim=1)
        else:
            # v1: <BOS>...<EOS> の三連を <BOS>...<EOS> へ戻す
            states_list = [encoder_hidden_states[:, 0].unsqueeze(1)]  # <BOS>
            for i in range(1, args.max_token_length, tokenizer.model_max_length):
                states_list.append(encoder_hidden_states[:, i : i + tokenizer.model_max_length - 2])  # <BOS> の後から <EOS> の前まで
            states_list.append(encoder_hidden_states[:, -1].unsqueeze(1))  # <EOS>
            encoder_hidden_states = torch.cat(states_list, dim=1)

    if weight_dtype is not None:
        # this is required for additional network training
        encoder_hidden_states = encoder_hidden_states.to(weight_dtype)

    return encoder_hidden_states


def default_if_none(value, default):
    return default if value is None else value


def get_epoch_ckpt_name(args: argparse.Namespace, ext: str, epoch_no: int):
    model_name = default_if_none(args.output_name, DEFAULT_EPOCH_NAME)
    return EPOCH_FILE_NAME.format(model_name, epoch_no) + ext


def get_step_ckpt_name(args: argparse.Namespace, ext: str, step_no: int):
    model_name = default_if_none(args.output_name, DEFAULT_STEP_NAME)
    return STEP_FILE_NAME.format(model_name, step_no) + ext


def get_last_ckpt_name(args: argparse.Namespace, ext: str):
    model_name = default_if_none(args.output_name, DEFAULT_LAST_OUTPUT_NAME)
    return model_name + ext


def get_remove_epoch_no(args: argparse.Namespace, epoch_no: int):
    if args.save_last_n_epochs is None:
        return None

    remove_epoch_no = epoch_no - args.save_every_n_epochs * args.save_last_n_epochs
    if remove_epoch_no < 0:
        return None
    return remove_epoch_no


def get_remove_step_no(args: argparse.Namespace, step_no: int):
    if args.save_last_n_steps is None:
        return None

    # last_n_steps前のstep_noから、save_every_n_stepsの倍数のstep_noを計算して削除する
    # save_every_n_steps=10, save_last_n_steps=30の場合、50step目には30step分残し、10step目を削除する
    remove_step_no = step_no - args.save_last_n_steps - 1
    remove_step_no = remove_step_no - (remove_step_no % args.save_every_n_steps)
    if remove_step_no < 0:
        return None
    return remove_step_no


# epochとstepの保存、メタデータにepoch/stepが含まれ引数が同じになるため、統合している
# on_epoch_end: Trueならepoch終了時、Falseならstep経過時
def save_sd_model_on_epoch_end_or_stepwise(
    args: argparse.Namespace,
    on_epoch_end: bool,
    accelerator,
    src_path: str,
    save_stable_diffusion_format: bool,
    use_safetensors: bool,
    save_dtype: torch.dtype,
    epoch: int,
    num_train_epochs: int,
    global_step: int,
    text_encoder,
    unet,
    vae,
):
    if on_epoch_end:
        epoch_no = epoch + 1
        saving = epoch_no % args.save_every_n_epochs == 0 and epoch_no < num_train_epochs
        if not saving:
            return

        model_name = default_if_none(args.output_name, DEFAULT_EPOCH_NAME)
        remove_no = get_remove_epoch_no(args, epoch_no)
    else:
        # 保存するか否かは呼び出し側で判断済み

        model_name = default_if_none(args.output_name, DEFAULT_STEP_NAME)
        epoch_no = epoch  # 例: 最初のepochの途中で保存したら0になる、SDモデルに保存される
        remove_no = get_remove_step_no(args, global_step)

    os.makedirs(args.output_dir, exist_ok=True)
    if save_stable_diffusion_format:
        ext = ".safetensors" if use_safetensors else ".ckpt"

        if on_epoch_end:
            ckpt_name = get_epoch_ckpt_name(args, ext, epoch_no)
        else:
            ckpt_name = get_step_ckpt_name(args, ext, global_step)

        ckpt_file = os.path.join(args.output_dir, ckpt_name)
        print(f"saving checkpoint: {ckpt_file}")
        model_util.save_stable_diffusion_checkpoint(
            args.v2, ckpt_file, text_encoder, unet, src_path, epoch_no, global_step, save_dtype, vae
        )

        if args.huggingface_repo_id is not None:
            huggingface_util.upload(args, ckpt_file, "/" + ckpt_name)

        # remove older checkpoints
        if remove_no is not None:
            if on_epoch_end:
                remove_ckpt_name = get_epoch_ckpt_name(args, ext, remove_no)
            else:
                remove_ckpt_name = get_step_ckpt_name(args, ext, remove_no)

            remove_ckpt_file = os.path.join(args.output_dir, remove_ckpt_name)
            if os.path.exists(remove_ckpt_file):
                print(f"removing old checkpoint: {remove_ckpt_file}")
                os.remove(remove_ckpt_file)

    else:
        if on_epoch_end:
            out_dir = os.path.join(args.output_dir, EPOCH_DIFFUSERS_DIR_NAME.format(model_name, epoch_no))
        else:
            out_dir = os.path.join(args.output_dir, STEP_DIFFUSERS_DIR_NAME.format(model_name, global_step))

        print(f"saving model: {out_dir}")
        model_util.save_diffusers_checkpoint(
            args.v2, out_dir, text_encoder, unet, src_path, vae=vae, use_safetensors=use_safetensors
        )
        if args.huggingface_repo_id is not None:
            huggingface_util.upload(args, out_dir, "/" + model_name)

        # remove older checkpoints
        if remove_no is not None:
            if on_epoch_end:
                remove_out_dir = os.path.join(args.output_dir, EPOCH_DIFFUSERS_DIR_NAME.format(model_name, remove_no))
            else:
                remove_out_dir = os.path.join(args.output_dir, STEP_DIFFUSERS_DIR_NAME.format(model_name, remove_no))

            if os.path.exists(remove_out_dir):
                print(f"removing old model: {remove_out_dir}")
                shutil.rmtree(remove_out_dir)

    if on_epoch_end:
        save_and_remove_state_on_epoch_end(args, accelerator, epoch_no)
    else:
        save_and_remove_state_stepwise(args, accelerator, global_step)


def save_and_remove_state_on_epoch_end(args: argparse.Namespace, accelerator, epoch_no):
    model_name = default_if_none(args.output_name, DEFAULT_EPOCH_NAME)

    print(f"saving state at epoch {epoch_no}")
    os.makedirs(args.output_dir, exist_ok=True)

    state_dir = os.path.join(args.output_dir, EPOCH_STATE_NAME.format(model_name, epoch_no))
    accelerator.save_state(state_dir)
    if args.save_state_to_huggingface:
        print("uploading state to huggingface.")
        huggingface_util.upload(args, state_dir, "/" + EPOCH_STATE_NAME.format(model_name, epoch_no))

    last_n_epochs = args.save_last_n_epochs_state if args.save_last_n_epochs_state else args.save_last_n_epochs
    if last_n_epochs is not None:
        remove_epoch_no = epoch_no - args.save_every_n_epochs * last_n_epochs
        state_dir_old = os.path.join(args.output_dir, EPOCH_STATE_NAME.format(model_name, remove_epoch_no))
        if os.path.exists(state_dir_old):
            print(f"removing old state: {state_dir_old}")
            shutil.rmtree(state_dir_old)


def save_and_remove_state_stepwise(args: argparse.Namespace, accelerator, step_no):
    model_name = default_if_none(args.output_name, DEFAULT_STEP_NAME)

    print(f"saving state at step {step_no}")
    os.makedirs(args.output_dir, exist_ok=True)

    state_dir = os.path.join(args.output_dir, STEP_STATE_NAME.format(model_name, step_no))
    accelerator.save_state(state_dir)
    if args.save_state_to_huggingface:
        print("uploading state to huggingface.")
        huggingface_util.upload(args, state_dir, "/" + STEP_STATE_NAME.format(model_name, step_no))

    last_n_steps = args.save_last_n_steps_state if args.save_last_n_steps_state else args.save_last_n_steps
    if last_n_steps is not None:
        # last_n_steps前のstep_noから、save_every_n_stepsの倍数のstep_noを計算して削除する
        remove_step_no = step_no - last_n_steps - 1
        remove_step_no = remove_step_no - (remove_step_no % args.save_every_n_steps)

        if remove_step_no > 0:
            state_dir_old = os.path.join(args.output_dir, STEP_STATE_NAME.format(model_name, remove_step_no))
            if os.path.exists(state_dir_old):
                print(f"removing old state: {state_dir_old}")
                shutil.rmtree(state_dir_old)


def save_state_on_train_end(args: argparse.Namespace, accelerator):
    model_name = default_if_none(args.output_name, DEFAULT_LAST_OUTPUT_NAME)

    print("saving last state.")
    os.makedirs(args.output_dir, exist_ok=True)

    state_dir = os.path.join(args.output_dir, LAST_STATE_NAME.format(model_name))
    accelerator.save_state(state_dir)

    if args.save_state_to_huggingface:
        print("uploading last state to huggingface.")
        huggingface_util.upload(args, state_dir, "/" + LAST_STATE_NAME.format(model_name))


def save_sd_model_on_train_end(
    args: argparse.Namespace,
    src_path: str,
    save_stable_diffusion_format: bool,
    use_safetensors: bool,
    save_dtype: torch.dtype,
    epoch: int,
    global_step: int,
    text_encoder,
    unet,
    vae,
):
    model_name = default_if_none(args.output_name, DEFAULT_LAST_OUTPUT_NAME)

    if save_stable_diffusion_format:
        os.makedirs(args.output_dir, exist_ok=True)

        ckpt_name = model_name + (".safetensors" if use_safetensors else ".ckpt")
        ckpt_file = os.path.join(args.output_dir, ckpt_name)

        print(f"save trained model as StableDiffusion checkpoint to {ckpt_file}")
        model_util.save_stable_diffusion_checkpoint(
            args.v2, ckpt_file, text_encoder, unet, src_path, epoch, global_step, save_dtype, vae
        )
        if args.huggingface_repo_id is not None:
            huggingface_util.upload(args, ckpt_file, "/" + ckpt_name, force_sync_upload=True)
    else:
        out_dir = os.path.join(args.output_dir, model_name)
        os.makedirs(out_dir, exist_ok=True)

        print(f"save trained model as Diffusers to {out_dir}")
        model_util.save_diffusers_checkpoint(
            args.v2, out_dir, text_encoder, unet, src_path, vae=vae, use_safetensors=use_safetensors
        )
        if args.huggingface_repo_id is not None:
            huggingface_util.upload(args, out_dir, "/" + model_name, force_sync_upload=True)


# scheduler:
SCHEDULER_LINEAR_START = 0.00085
SCHEDULER_LINEAR_END = 0.0120
SCHEDULER_TIMESTEPS = 1000
SCHEDLER_SCHEDULE = "scaled_linear"


def sample_images(
    accelerator, args: argparse.Namespace, epoch, steps, device, vae, tokenizer, text_encoder, unet, prompt_replacement=None
):
    """
    StableDiffusionLongPromptWeightingPipelineの改造版を使うようにしたので、clip skipおよびプロンプトの重みづけに対応した
    """
    if args.sample_every_n_steps is None and args.sample_every_n_epochs is None:
        return
    if args.sample_every_n_epochs is not None:
        # sample_every_n_steps は無視する
        if epoch is None or epoch % args.sample_every_n_epochs != 0:
            return
    else:
        if steps % args.sample_every_n_steps != 0 or epoch is not None:  # steps is not divisible or end of epoch
            return

    print(f"generating sample images at step / サンプル画像生成 ステップ: {steps}")
    if not os.path.isfile(args.sample_prompts):
        print(f"No prompt file / プロンプトファイルがありません: {args.sample_prompts}")
        return

    org_vae_device = vae.device  # CPUにいるはず
    vae.to(device)

    # read prompts
    with open(args.sample_prompts, "rt", encoding="utf-8") as f:
        prompts = f.readlines()

    # schedulerを用意する
    sched_init_args = {}
    if args.sample_sampler == "ddim":
        scheduler_cls = DDIMScheduler
    elif args.sample_sampler == "ddpm":  # ddpmはおかしくなるのでoptionから外してある
        scheduler_cls = DDPMScheduler
    elif args.sample_sampler == "pndm":
        scheduler_cls = PNDMScheduler
    elif args.sample_sampler == "lms" or args.sample_sampler == "k_lms":
        scheduler_cls = LMSDiscreteScheduler
    elif args.sample_sampler == "euler" or args.sample_sampler == "k_euler":
        scheduler_cls = EulerDiscreteScheduler
    elif args.sample_sampler == "euler_a" or args.sample_sampler == "k_euler_a":
        scheduler_cls = EulerAncestralDiscreteScheduler
    elif args.sample_sampler == "dpmsolver" or args.sample_sampler == "dpmsolver++":
        scheduler_cls = DPMSolverMultistepScheduler
        sched_init_args["algorithm_type"] = args.sample_sampler
    elif args.sample_sampler == "dpmsingle":
        scheduler_cls = DPMSolverSinglestepScheduler
    elif args.sample_sampler == "heun":
        scheduler_cls = HeunDiscreteScheduler
    elif args.sample_sampler == "dpm_2" or args.sample_sampler == "k_dpm_2":
        scheduler_cls = KDPM2DiscreteScheduler
    elif args.sample_sampler == "dpm_2_a" or args.sample_sampler == "k_dpm_2_a":
        scheduler_cls = KDPM2AncestralDiscreteScheduler
    else:
        scheduler_cls = DDIMScheduler

    if args.v_parameterization:
        sched_init_args["prediction_type"] = "v_prediction"

    scheduler = scheduler_cls(
        num_train_timesteps=SCHEDULER_TIMESTEPS,
        beta_start=SCHEDULER_LINEAR_START,
        beta_end=SCHEDULER_LINEAR_END,
        beta_schedule=SCHEDLER_SCHEDULE,
        **sched_init_args,
    )

    # clip_sample=Trueにする
    if hasattr(scheduler.config, "clip_sample") and scheduler.config.clip_sample is False:
        # print("set clip_sample to True")
        scheduler.config.clip_sample = True

    pipeline = StableDiffusionLongPromptWeightingPipeline(
        text_encoder=text_encoder,
        vae=vae,
        unet=unet,
        tokenizer=tokenizer,
        scheduler=scheduler,
        clip_skip=args.clip_skip,
        safety_checker=None,
        feature_extractor=None,
        requires_safety_checker=False,
    )
    pipeline.to(device)

    save_dir = args.output_dir + "/sample"
    os.makedirs(save_dir, exist_ok=True)

    rng_state = torch.get_rng_state()
    cuda_rng_state = torch.cuda.get_rng_state()

    with torch.no_grad():
        with accelerator.autocast():
            for i, prompt in enumerate(prompts):
                if not accelerator.is_main_process:
                    continue
                prompt = prompt.strip()
                if len(prompt) == 0 or prompt[0] == "#":
                    continue

                # subset of gen_img_diffusers
                prompt_args = prompt.split(" --")
                prompt = prompt_args[0]
                negative_prompt = None
                sample_steps = 30
                width = height = 512
                scale = 7.5
                seed = None
                for parg in prompt_args:
                    try:
                        m = re.match(r"w (\d+)", parg, re.IGNORECASE)
                        if m:
                            width = int(m.group(1))
                            continue

                        m = re.match(r"h (\d+)", parg, re.IGNORECASE)
                        if m:
                            height = int(m.group(1))
                            continue

                        m = re.match(r"d (\d+)", parg, re.IGNORECASE)
                        if m:
                            seed = int(m.group(1))
                            continue

                        m = re.match(r"s (\d+)", parg, re.IGNORECASE)
                        if m:  # steps
                            sample_steps = max(1, min(1000, int(m.group(1))))
                            continue

                        m = re.match(r"l ([\d\.]+)", parg, re.IGNORECASE)
                        if m:  # scale
                            scale = float(m.group(1))
                            continue

                        m = re.match(r"n (.+)", parg, re.IGNORECASE)
                        if m:  # negative prompt
                            negative_prompt = m.group(1)
                            continue

                    except ValueError as ex:
                        print(f"Exception in parsing / 解析エラー: {parg}")
                        print(ex)

                if seed is not None:
                    torch.manual_seed(seed)
                    torch.cuda.manual_seed(seed)

                if prompt_replacement is not None:
                    prompt = prompt.replace(prompt_replacement[0], prompt_replacement[1])
                    if negative_prompt is not None:
                        negative_prompt = negative_prompt.replace(prompt_replacement[0], prompt_replacement[1])

                height = max(64, height - height % 8)  # round to divisible by 8
                width = max(64, width - width % 8)  # round to divisible by 8
                print(f"prompt: {prompt}")
                print(f"negative_prompt: {negative_prompt}")
                print(f"height: {height}")
                print(f"width: {width}")
                print(f"sample_steps: {sample_steps}")
                print(f"scale: {scale}")
                image = pipeline(
                    prompt=prompt,
                    height=height,
                    width=width,
                    num_inference_steps=sample_steps,
                    guidance_scale=scale,
                    negative_prompt=negative_prompt,
                ).images[0]

                ts_str = time.strftime("%Y%m%d%H%M%S", time.localtime())
                num_suffix = f"e{epoch:06d}" if epoch is not None else f"{steps:06d}"
                seed_suffix = "" if seed is None else f"_{seed}"
                img_filename = (
                    f"{'' if args.output_name is None else args.output_name + '_'}{ts_str}_{num_suffix}_{i:02d}{seed_suffix}.png"
                )

                image.save(os.path.join(save_dir, img_filename))

                # wandb有効時のみログを送信
                try:
                    wandb_tracker = accelerator.get_tracker("wandb")
                    try:
                        import wandb
                    except ImportError:  # 事前に一度確認するのでここはエラー出ないはず
                        raise ImportError("No wandb / wandb がインストールされていないようです")

                    wandb_tracker.log({f"sample_{i}": wandb.Image(image)})
                except:  # wandb 無効時
                    pass

    # clear pipeline and cache to reduce vram usage
    del pipeline
    torch.cuda.empty_cache()

    torch.set_rng_state(rng_state)
    torch.cuda.set_rng_state(cuda_rng_state)
    vae.to(org_vae_device)


# endregion

# region 前処理用


class ImageLoadingDataset(torch.utils.data.Dataset):
    def __init__(self, image_paths):
        self.images = image_paths

    def __len__(self):
        return len(self.images)

    def __getitem__(self, idx):
        img_path = self.images[idx]

        try:
            image = Image.open(img_path).convert("RGB")
            # convert to tensor temporarily so dataloader will accept it
            tensor_pil = transforms.functional.pil_to_tensor(image)
        except Exception as e:
            print(f"Could not load image path / 画像を読み込めません: {img_path}, error: {e}")
            return None

        return (tensor_pil, img_path)


# endregion


# collate_fn用 epoch,stepはmultiprocessing.Value
class collater_class:
    def __init__(self, epoch, step, dataset):
        self.current_epoch = epoch
        self.current_step = step
        self.dataset = dataset  # not used if worker_info is not None, in case of multiprocessing

    def __call__(self, examples):
        worker_info = torch.utils.data.get_worker_info()
        # worker_info is None in the main process
        if worker_info is not None:
            dataset = worker_info.dataset
        else:
            dataset = self.dataset

        # set epoch and step
        dataset.set_current_epoch(self.current_epoch.value)
        dataset.set_current_step(self.current_step.value)
        return examples[0]<|MERGE_RESOLUTION|>--- conflicted
+++ resolved
@@ -1883,11 +1883,7 @@
         "--optimizer_type",
         type=str,
         default="",
-<<<<<<< HEAD
-        help="Optimizer to use / オプティマイザの種類: AdamW (default), AdamW8bit, Lion, Lion8bit,SGDNesterov, SGDNesterov8bit, DAdaptation, AdaFactor",
-=======
-        help="Optimizer to use / オプティマイザの種類: AdamW (default), AdamW8bit, Lion, SGDNesterov, SGDNesterov8bit, DAdaptation(DAdaptAdam), DAdaptAdaGrad, DAdaptAdan, DAdaptSGD, AdaFactor",
->>>>>>> 6d0ecb74
+help="Optimizer to use / オプティマイザの種類: AdamW (default), AdamW8bit, Lion, SGDNesterov, SGDNesterov8bit, DAdaptation(DAdaptAdam), DAdaptAdaGrad, DAdaptAdan, DAdaptSGD, AdaFactor",
     )
 
     # backward compatibility
@@ -2452,11 +2448,8 @@
 
 
 def get_optimizer(args, trainable_params):
-<<<<<<< HEAD
-    # "Optimizer to use: AdamW, AdamW8bit, Lion, Lion8bit, SGDNesterov, SGDNesterov8bit, DAdaptation, Adafactor"
-=======
+  
     # "Optimizer to use: AdamW, AdamW8bit, Lion, SGDNesterov, SGDNesterov8bit, DAdaptation, DAdaptation(DAdaptAdam), DAdaptAdaGrad, DAdaptAdan, DAdaptSGD, Adafactor"
->>>>>>> 6d0ecb74
 
     optimizer_type = args.optimizer_type
     if args.use_8bit_adam:
