# common functions for training

import argparse
import ast
import asyncio
import datetime
import importlib
import json
import pathlib
import re
import shutil
import time
from typing import (
    Dict,
    List,
    NamedTuple,
    Optional,
    Sequence,
    Tuple,
    Union,
)
from accelerate import Accelerator, InitProcessGroupKwargs, DistributedDataParallelKwargs
import gc
import glob
import math
import os
import random
import hashlib
import subprocess
from io import BytesIO
import toml

from tqdm import tqdm
import torch
from torch.nn.parallel import DistributedDataParallel as DDP
from torch.optim import Optimizer
from torchvision import transforms
from transformers import CLIPTokenizer, CLIPTextModel, CLIPTextModelWithProjection
import transformers
from diffusers.optimization import SchedulerType, TYPE_TO_SCHEDULER_FUNCTION
from diffusers import (
    StableDiffusionPipeline,
    DDPMScheduler,
    EulerAncestralDiscreteScheduler,
    DPMSolverMultistepScheduler,
    DPMSolverSinglestepScheduler,
    LMSDiscreteScheduler,
    PNDMScheduler,
    DDIMScheduler,
    EulerDiscreteScheduler,
    HeunDiscreteScheduler,
    KDPM2DiscreteScheduler,
    KDPM2AncestralDiscreteScheduler,
    AutoencoderKL,
)
from library import custom_train_functions
from library.original_unet import UNet2DConditionModel
from huggingface_hub import hf_hub_download
import numpy as np
from PIL import Image
import cv2
import safetensors.torch
from library.lpw_stable_diffusion import StableDiffusionLongPromptWeightingPipeline
import library.model_util as model_util
import library.huggingface_util as huggingface_util
import library.sai_model_spec as sai_model_spec

# from library.attention_processors import FlashAttnProcessor
# from library.hypernetwork import replace_attentions_for_hypernetwork
from library.original_unet import UNet2DConditionModel

# Tokenizer: checkpointから読み込むのではなくあらかじめ提供されているものを使う
TOKENIZER_PATH = "openai/clip-vit-large-patch14"
V2_STABLE_DIFFUSION_PATH = "stabilityai/stable-diffusion-2"  # ここからtokenizerだけ使う v2とv2.1はtokenizer仕様は同じ

# checkpointファイル名
EPOCH_STATE_NAME = "{}-{:06d}-state"
EPOCH_FILE_NAME = "{}-{:06d}"
EPOCH_DIFFUSERS_DIR_NAME = "{}-{:06d}"
LAST_STATE_NAME = "{}-state"
DEFAULT_EPOCH_NAME = "epoch"
DEFAULT_LAST_OUTPUT_NAME = "last"

DEFAULT_STEP_NAME = "at"
STEP_STATE_NAME = "{}-step{:08d}-state"
STEP_FILE_NAME = "{}-step{:08d}"
STEP_DIFFUSERS_DIR_NAME = "{}-step{:08d}"

# region dataset

IMAGE_EXTENSIONS = [".png", ".jpg", ".jpeg", ".webp", ".bmp", ".PNG", ".JPG", ".JPEG", ".WEBP", ".BMP"]

try:
    import pillow_avif

    IMAGE_EXTENSIONS.extend([".avif", ".AVIF"])
except:
    pass

# JPEG-XL on Linux
try:
    from jxlpy import JXLImagePlugin

    IMAGE_EXTENSIONS.extend([".jxl", ".JXL"])
except:
    pass

# JPEG-XL on Windows
try:
    import pillow_jxl

    IMAGE_EXTENSIONS.extend([".jxl", ".JXL"])
except:
    pass

IMAGE_TRANSFORMS = transforms.Compose(
    [
        transforms.ToTensor(),
        transforms.Normalize([0.5], [0.5]),
    ]
)

TEXT_ENCODER_OUTPUTS_CACHE_SUFFIX = "_te_outputs.npz"


class ImageInfo:
    def __init__(self, image_key: str, num_repeats: int, caption: str, is_reg: bool, absolute_path: str) -> None:
        self.image_key: str = image_key
        self.num_repeats: int = num_repeats
        self.caption: str = caption
        self.is_reg: bool = is_reg
        self.absolute_path: str = absolute_path
        self.image_size: Tuple[int, int] = None
        self.resized_size: Tuple[int, int] = None
        self.bucket_reso: Tuple[int, int] = None
        self.latents: torch.Tensor = None
        self.latents_flipped: torch.Tensor = None
        self.latents_npz: str = None
        self.latents_original_size: Tuple[int, int] = None  # original image size, not latents size
        self.latents_crop_ltrb: Tuple[int, int] = None  # crop left top right bottom in original pixel size, not latents size
        self.cond_img_path: str = None
        self.image: Optional[Image.Image] = None  # optional, original PIL Image
        # SDXL, optional
        self.text_encoder_outputs_npz: Optional[str] = None
        self.text_encoder_outputs1: Optional[torch.Tensor] = None
        self.text_encoder_outputs2: Optional[torch.Tensor] = None
        self.text_encoder_pool2: Optional[torch.Tensor] = None
        # Masked Loss
        self.mask: np.ndarray = None
        self.mask_flipped: np.ndarray = None


class BucketManager:
    def __init__(self, no_upscale, max_reso, min_size, max_size, reso_steps) -> None:
        if max_size is not None:
            if max_reso is not None:
                assert max_size >= max_reso[0], "the max_size should be larger than the width of max_reso"
                assert max_size >= max_reso[1], "the max_size should be larger than the height of max_reso"
            if min_size is not None:
                assert max_size >= min_size, "the max_size should be larger than the min_size"

        self.no_upscale = no_upscale
        if max_reso is None:
            self.max_reso = None
            self.max_area = None
        else:
            self.max_reso = max_reso
            self.max_area = max_reso[0] * max_reso[1]
        self.min_size = min_size
        self.max_size = max_size
        self.reso_steps = reso_steps

        self.resos = []
        self.reso_to_id = {}
        self.buckets = []  # 前処理時は (image_key, image, original size, crop left/top)、学習時は image_key

    def add_image(self, reso, image_or_info):
        bucket_id = self.reso_to_id[reso]
        self.buckets[bucket_id].append(image_or_info)

    def shuffle(self):
        for bucket in self.buckets:
            random.shuffle(bucket)

    def sort(self):
        # 解像度順にソートする（表示時、メタデータ格納時の見栄えをよくするためだけ）。bucketsも入れ替えてreso_to_idも振り直す
        sorted_resos = self.resos.copy()
        sorted_resos.sort()

        sorted_buckets = []
        sorted_reso_to_id = {}
        for i, reso in enumerate(sorted_resos):
            bucket_id = self.reso_to_id[reso]
            sorted_buckets.append(self.buckets[bucket_id])
            sorted_reso_to_id[reso] = i

        self.resos = sorted_resos
        self.buckets = sorted_buckets
        self.reso_to_id = sorted_reso_to_id

    def make_buckets(self):
        resos = model_util.make_bucket_resolutions(self.max_reso, self.min_size, self.max_size, self.reso_steps)
        self.set_predefined_resos(resos)

    def set_predefined_resos(self, resos):
        # 規定サイズから選ぶ場合の解像度、aspect ratioの情報を格納しておく
        self.predefined_resos = resos.copy()
        self.predefined_resos_set = set(resos)
        self.predefined_aspect_ratios = np.array([w / h for w, h in resos])

    def add_if_new_reso(self, reso):
        if reso not in self.reso_to_id:
            bucket_id = len(self.resos)
            self.reso_to_id[reso] = bucket_id
            self.resos.append(reso)
            self.buckets.append([])
            # print(reso, bucket_id, len(self.buckets))

    def round_to_steps(self, x):
        x = int(x + 0.5)
        return x - x % self.reso_steps

    def select_bucket(self, image_width, image_height):
        aspect_ratio = image_width / image_height
        if not self.no_upscale:
            # 拡大および縮小を行う
            # 同じaspect ratioがあるかもしれないので（fine tuningで、no_upscale=Trueで前処理した場合）、解像度が同じものを優先する
            reso = (image_width, image_height)
            if reso in self.predefined_resos_set:
                pass
            else:
                ar_errors = self.predefined_aspect_ratios - aspect_ratio
                predefined_bucket_id = np.abs(ar_errors).argmin()  # 当該解像度以外でaspect ratio errorが最も少ないもの
                reso = self.predefined_resos[predefined_bucket_id]

            ar_reso = reso[0] / reso[1]
            if aspect_ratio > ar_reso:  # 横が長い→縦を合わせる
                scale = reso[1] / image_height
            else:
                scale = reso[0] / image_width

            resized_size = (int(image_width * scale + 0.5), int(image_height * scale + 0.5))
            # print("use predef", image_width, image_height, reso, resized_size)
        else:
            # 縮小のみを行う
            if image_width * image_height > self.max_area:
                # 画像が大きすぎるのでアスペクト比を保ったまま縮小することを前提にbucketを決める
                resized_width = math.sqrt(self.max_area * aspect_ratio)
                resized_height = self.max_area / resized_width
                assert abs(resized_width / resized_height - aspect_ratio) < 1e-2, "aspect is illegal"

                # リサイズ後の短辺または長辺をreso_steps単位にする：aspect ratioの差が少ないほうを選ぶ
                # 元のbucketingと同じロジック
                b_width_rounded = self.round_to_steps(resized_width)
                b_height_in_wr = self.round_to_steps(b_width_rounded / aspect_ratio)
                ar_width_rounded = b_width_rounded / b_height_in_wr

                b_height_rounded = self.round_to_steps(resized_height)
                b_width_in_hr = self.round_to_steps(b_height_rounded * aspect_ratio)
                ar_height_rounded = b_width_in_hr / b_height_rounded

                # print(b_width_rounded, b_height_in_wr, ar_width_rounded)
                # print(b_width_in_hr, b_height_rounded, ar_height_rounded)

                if abs(ar_width_rounded - aspect_ratio) < abs(ar_height_rounded - aspect_ratio):
                    resized_size = (b_width_rounded, int(b_width_rounded / aspect_ratio + 0.5))
                else:
                    resized_size = (int(b_height_rounded * aspect_ratio + 0.5), b_height_rounded)
                # print(resized_size)
            else:
                resized_size = (image_width, image_height)  # リサイズは不要

            # 画像のサイズ未満をbucketのサイズとする（paddingせずにcroppingする）
            bucket_width = resized_size[0] - resized_size[0] % self.reso_steps
            bucket_height = resized_size[1] - resized_size[1] % self.reso_steps
            # print("use arbitrary", image_width, image_height, resized_size, bucket_width, bucket_height)

            reso = (bucket_width, bucket_height)

        self.add_if_new_reso(reso)

        ar_error = (reso[0] / reso[1]) - aspect_ratio
        return reso, resized_size, ar_error

    @staticmethod
    def get_crop_ltrb(bucket_reso: Tuple[int, int], image_size: Tuple[int, int]):
        # Stability AIの前処理に合わせてcrop left/topを計算する。crop rightはflipのaugmentationのために求める
        # Calculate crop left/top according to the preprocessing of Stability AI. Crop right is calculated for flip augmentation.

        bucket_ar = bucket_reso[0] / bucket_reso[1]
        image_ar = image_size[0] / image_size[1]
        if bucket_ar > image_ar:
            # bucketのほうが横長→縦を合わせる
            resized_width = bucket_reso[1] * image_ar
            resized_height = bucket_reso[1]
        else:
            resized_width = bucket_reso[0]
            resized_height = bucket_reso[0] / image_ar
        crop_left = (bucket_reso[0] - resized_width) // 2
        crop_top = (bucket_reso[1] - resized_height) // 2
        crop_right = crop_left + resized_width
        crop_bottom = crop_top + resized_height
        return crop_left, crop_top, crop_right, crop_bottom


class BucketBatchIndex(NamedTuple):
    bucket_index: int
    bucket_batch_size: int
    batch_index: int


class AugHelper:
    # albumentationsへの依存をなくしたがとりあえず同じinterfaceを持たせる

    def __init__(self):
        pass

    def color_aug(self, image: np.ndarray):
        # self.color_aug_method = albu.OneOf(
        #     [
        #         albu.HueSaturationValue(8, 0, 0, p=0.5),
        #         albu.RandomGamma((95, 105), p=0.5),
        #     ],
        #     p=0.33,
        # )
        hue_shift_limit = 8

        rgb_channels = image[:, :, :3] 
        alpha_channel = image[:, :, -1]
        # remove dependency to albumentations
        if random.random() <= 0.33:
            if random.random() > 0.5:
                # hue shift
                hsv_img = cv2.cvtColor(rgb_channels, cv2.COLOR_BGR2HSV)
                hue_shift = random.uniform(-hue_shift_limit, hue_shift_limit)
                if hue_shift < 0:
                    hue_shift = 180 + hue_shift
                hsv_img[:, :, 0] = (hsv_img[:, :, 0] + hue_shift) % 180
                rgb_channels = cv2.cvtColor(hsv_img, cv2.COLOR_HSV2BGR)
            else:
                # random gamma
                gamma = random.uniform(0.95, 1.05)
                rgb_channels = np.clip(rgb_channels**gamma, 0, 255).astype(np.uint8)

        image = np.dstack((rgb_channels, alpha_channel)) 
        return {"image": image}

    def get_augmentor(self, use_color_aug: bool):  # -> Optional[Callable[[np.ndarray], Dict[str, np.ndarray]]]:
        return self.color_aug if use_color_aug else None


class BaseSubset:
    def __init__(
        self,
        image_dir: Optional[str],
        num_repeats: int,
        shuffle_caption: bool,
        caption_separator: str,
        keep_tokens: int,
        keep_tokens_separator: str,
        color_aug: bool,
        flip_aug: bool,
        face_crop_aug_range: Optional[Tuple[float, float]],
        random_crop: bool,
        caption_dropout_rate: float,
        caption_dropout_every_n_epochs: int,
        caption_tag_dropout_rate: float,
        caption_prefix: Optional[str],
        caption_suffix: Optional[str],
        token_warmup_min: int,
        token_warmup_step: Union[float, int],
    ) -> None:
        self.image_dir = image_dir
        self.num_repeats = num_repeats
        self.shuffle_caption = shuffle_caption
        self.caption_separator = caption_separator
        self.keep_tokens = keep_tokens
        self.keep_tokens_separator = keep_tokens_separator
        self.color_aug = color_aug
        self.flip_aug = flip_aug
        self.face_crop_aug_range = face_crop_aug_range
        self.random_crop = random_crop
        self.caption_dropout_rate = caption_dropout_rate
        self.caption_dropout_every_n_epochs = caption_dropout_every_n_epochs
        self.caption_tag_dropout_rate = caption_tag_dropout_rate
        self.caption_prefix = caption_prefix
        self.caption_suffix = caption_suffix

        self.token_warmup_min = token_warmup_min  # step=0におけるタグの数
        self.token_warmup_step = token_warmup_step  # N（N<1ならN*max_train_steps）ステップ目でタグの数が最大になる

        self.img_count = 0


class DreamBoothSubset(BaseSubset):
    def __init__(
        self,
        image_dir: str,
        is_reg: bool,
        class_tokens: Optional[str],
        caption_extension: str,
        num_repeats,
        shuffle_caption,
        caption_separator: str,
        keep_tokens,
        keep_tokens_separator,
        color_aug,
        flip_aug,
        face_crop_aug_range,
        random_crop,
        caption_dropout_rate,
        caption_dropout_every_n_epochs,
        caption_tag_dropout_rate,
        caption_prefix,
        caption_suffix,
        token_warmup_min,
        token_warmup_step,
    ) -> None:
        assert image_dir is not None, "image_dir must be specified / image_dirは指定が必須です"

        super().__init__(
            image_dir,
            num_repeats,
            shuffle_caption,
            caption_separator,
            keep_tokens,
            keep_tokens_separator,
            color_aug,
            flip_aug,
            face_crop_aug_range,
            random_crop,
            caption_dropout_rate,
            caption_dropout_every_n_epochs,
            caption_tag_dropout_rate,
            caption_prefix,
            caption_suffix,
            token_warmup_min,
            token_warmup_step,
        )

        self.is_reg = is_reg
        self.class_tokens = class_tokens
        self.caption_extension = caption_extension
        if self.caption_extension and not self.caption_extension.startswith("."):
            self.caption_extension = "." + self.caption_extension

    def __eq__(self, other) -> bool:
        if not isinstance(other, DreamBoothSubset):
            return NotImplemented
        return self.image_dir == other.image_dir


class FineTuningSubset(BaseSubset):
    def __init__(
        self,
        image_dir,
        metadata_file: str,
        num_repeats,
        shuffle_caption,
        caption_separator,
        keep_tokens,
        keep_tokens_separator,
        color_aug,
        flip_aug,
        face_crop_aug_range,
        random_crop,
        caption_dropout_rate,
        caption_dropout_every_n_epochs,
        caption_tag_dropout_rate,
        caption_prefix,
        caption_suffix,
        token_warmup_min,
        token_warmup_step,
    ) -> None:
        assert metadata_file is not None, "metadata_file must be specified / metadata_fileは指定が必須です"

        super().__init__(
            image_dir,
            num_repeats,
            shuffle_caption,
            caption_separator,
            keep_tokens,
            keep_tokens_separator,
            color_aug,
            flip_aug,
            face_crop_aug_range,
            random_crop,
            caption_dropout_rate,
            caption_dropout_every_n_epochs,
            caption_tag_dropout_rate,
            caption_prefix,
            caption_suffix,
            token_warmup_min,
            token_warmup_step,
        )

        self.metadata_file = metadata_file

    def __eq__(self, other) -> bool:
        if not isinstance(other, FineTuningSubset):
            return NotImplemented
        return self.metadata_file == other.metadata_file


class ControlNetSubset(BaseSubset):
    def __init__(
        self,
        image_dir: str,
        conditioning_data_dir: str,
        caption_extension: str,
        num_repeats,
        shuffle_caption,
        caption_separator,
        keep_tokens,
        keep_tokens_separator,
        color_aug,
        flip_aug,
        face_crop_aug_range,
        random_crop,
        caption_dropout_rate,
        caption_dropout_every_n_epochs,
        caption_tag_dropout_rate,
        caption_prefix,
        caption_suffix,
        token_warmup_min,
        token_warmup_step,
    ) -> None:
        assert image_dir is not None, "image_dir must be specified / image_dirは指定が必須です"

        super().__init__(
            image_dir,
            num_repeats,
            shuffle_caption,
            caption_separator,
            keep_tokens,
            keep_tokens_separator,
            color_aug,
            flip_aug,
            face_crop_aug_range,
            random_crop,
            caption_dropout_rate,
            caption_dropout_every_n_epochs,
            caption_tag_dropout_rate,
            caption_prefix,
            caption_suffix,
            token_warmup_min,
            token_warmup_step,
        )

        self.conditioning_data_dir = conditioning_data_dir
        self.caption_extension = caption_extension
        if self.caption_extension and not self.caption_extension.startswith("."):
            self.caption_extension = "." + self.caption_extension

    def __eq__(self, other) -> bool:
        if not isinstance(other, ControlNetSubset):
            return NotImplemented
        return self.image_dir == other.image_dir and self.conditioning_data_dir == other.conditioning_data_dir


class BaseDataset(torch.utils.data.Dataset):
    def __init__(
        self,
        tokenizer: Union[CLIPTokenizer, List[CLIPTokenizer]],
        max_token_length: int,
        resolution: Optional[Tuple[int, int]],
        network_multiplier: float,
        debug_dataset: bool,
    ) -> None:
        super().__init__()

        self.tokenizers = tokenizer if isinstance(tokenizer, list) else [tokenizer]

        self.max_token_length = max_token_length
        # width/height is used when enable_bucket==False
        self.width, self.height = (None, None) if resolution is None else resolution
        self.network_multiplier = network_multiplier
        self.debug_dataset = debug_dataset

        self.subsets: List[Union[DreamBoothSubset, FineTuningSubset]] = []

        self.token_padding_disabled = False
        self.tag_frequency = {}
        self.XTI_layers = None
        self.token_strings = None

        self.enable_bucket = False
        self.bucket_manager: BucketManager = None  # not initialized
        self.min_bucket_reso = None
        self.max_bucket_reso = None
        self.bucket_reso_steps = None
        self.bucket_no_upscale = None
        self.bucket_info = None  # for metadata

        self.tokenizer_max_length = self.tokenizers[0].model_max_length if max_token_length is None else max_token_length + 2

        self.current_epoch: int = 0  # インスタンスがepochごとに新しく作られるようなので外側から渡さないとダメ

        self.current_step: int = 0
        self.max_train_steps: int = 0
        self.seed: int = 0

        # augmentation
        self.aug_helper = AugHelper()

        self.image_transforms = IMAGE_TRANSFORMS

        self.image_data: Dict[str, ImageInfo] = {}
        self.image_to_subset: Dict[str, Union[DreamBoothSubset, FineTuningSubset]] = {}

        self.replacements = {}

        # caching
        self.caching_mode = None  # None, 'latents', 'text'

    def set_seed(self, seed):
        self.seed = seed

    def set_caching_mode(self, mode):
        self.caching_mode = mode

    def set_current_epoch(self, epoch):
        if not self.current_epoch == epoch:  # epochが切り替わったらバケツをシャッフルする
            self.shuffle_buckets()
        self.current_epoch = epoch

    def set_current_step(self, step):
        self.current_step = step

    def set_max_train_steps(self, max_train_steps):
        self.max_train_steps = max_train_steps

    def set_tag_frequency(self, dir_name, captions):
        frequency_for_dir = self.tag_frequency.get(dir_name, {})
        self.tag_frequency[dir_name] = frequency_for_dir
        for caption in captions:
            for tag in caption.split(","):
                tag = tag.strip()
                if tag:
                    tag = tag.lower()
                    frequency = frequency_for_dir.get(tag, 0)
                    frequency_for_dir[tag] = frequency + 1

    def disable_token_padding(self):
        self.token_padding_disabled = True

    def enable_XTI(self, layers=None, token_strings=None):
        self.XTI_layers = layers
        self.token_strings = token_strings

    def add_replacement(self, str_from, str_to):
        self.replacements[str_from] = str_to

    def process_caption(self, subset: BaseSubset, caption):
        # caption に prefix/suffix を付ける
        if subset.caption_prefix:
            caption = subset.caption_prefix + " " + caption
        if subset.caption_suffix:
            caption = caption + " " + subset.caption_suffix

        # dropoutの決定：tag dropがこのメソッド内にあるのでここで行うのが良い
        is_drop_out = subset.caption_dropout_rate > 0 and random.random() < subset.caption_dropout_rate
        is_drop_out = (
            is_drop_out
            or subset.caption_dropout_every_n_epochs > 0
            and self.current_epoch % subset.caption_dropout_every_n_epochs == 0
        )

        if is_drop_out:
            caption = ""
        else:
            if subset.shuffle_caption or subset.token_warmup_step > 0 or subset.caption_tag_dropout_rate > 0:
                fixed_tokens = []
                flex_tokens = []
                if (
                    hasattr(subset, "keep_tokens_separator")
                    and subset.keep_tokens_separator
                    and subset.keep_tokens_separator in caption
                ):
                    fixed_part, flex_part = caption.split(subset.keep_tokens_separator, 1)
                    fixed_tokens = [t.strip() for t in fixed_part.split(subset.caption_separator) if t.strip()]
                    flex_tokens = [t.strip() for t in flex_part.split(subset.caption_separator) if t.strip()]
                else:
                    tokens = [t.strip() for t in caption.strip().split(subset.caption_separator)]
                    flex_tokens = tokens[:]
                    if subset.keep_tokens > 0:
                        fixed_tokens = flex_tokens[: subset.keep_tokens]
                        flex_tokens = tokens[subset.keep_tokens :]

                if subset.token_warmup_step < 1:  # 初回に上書きする
                    subset.token_warmup_step = math.floor(subset.token_warmup_step * self.max_train_steps)
                if subset.token_warmup_step and self.current_step < subset.token_warmup_step:
                    tokens_len = (
                        math.floor(
                            (self.current_step) * ((len(flex_tokens) - subset.token_warmup_min) / (subset.token_warmup_step))
                        )
                        + subset.token_warmup_min
                    )
                    flex_tokens = flex_tokens[:tokens_len]

                def dropout_tags(tokens):
                    if subset.caption_tag_dropout_rate <= 0:
                        return tokens
                    l = []
                    for token in tokens:
                        if random.random() >= subset.caption_tag_dropout_rate:
                            l.append(token)
                    return l

                if subset.shuffle_caption:
                    random.shuffle(flex_tokens)

                flex_tokens = dropout_tags(flex_tokens)

                caption = ", ".join(fixed_tokens + flex_tokens)

            # textual inversion対応
            for str_from, str_to in self.replacements.items():
                if str_from == "":
                    # replace all
                    if type(str_to) == list:
                        caption = random.choice(str_to)
                    else:
                        caption = str_to
                else:
                    caption = caption.replace(str_from, str_to)

        return caption

    def get_input_ids(self, caption, tokenizer=None):
        if tokenizer is None:
            tokenizer = self.tokenizers[0]

        input_ids = tokenizer(
            caption, padding="max_length", truncation=True, max_length=self.tokenizer_max_length, return_tensors="pt"
        ).input_ids

        if self.tokenizer_max_length > tokenizer.model_max_length:
            input_ids = input_ids.squeeze(0)
            iids_list = []
            if tokenizer.pad_token_id == tokenizer.eos_token_id:
                # v1
                # 77以上の時は "<BOS> .... <EOS> <EOS> <EOS>" でトータル227とかになっているので、"<BOS>...<EOS>"の三連に変換する
                # 1111氏のやつは , で区切る、とかしているようだが　とりあえず単純に
                for i in range(
                    1, self.tokenizer_max_length - tokenizer.model_max_length + 2, tokenizer.model_max_length - 2
                ):  # (1, 152, 75)
                    ids_chunk = (
                        input_ids[0].unsqueeze(0),
                        input_ids[i : i + tokenizer.model_max_length - 2],
                        input_ids[-1].unsqueeze(0),
                    )
                    ids_chunk = torch.cat(ids_chunk)
                    iids_list.append(ids_chunk)
            else:
                # v2 or SDXL
                # 77以上の時は "<BOS> .... <EOS> <PAD> <PAD>..." でトータル227とかになっているので、"<BOS>...<EOS> <PAD> <PAD> ..."の三連に変換する
                for i in range(1, self.tokenizer_max_length - tokenizer.model_max_length + 2, tokenizer.model_max_length - 2):
                    ids_chunk = (
                        input_ids[0].unsqueeze(0),  # BOS
                        input_ids[i : i + tokenizer.model_max_length - 2],
                        input_ids[-1].unsqueeze(0),
                    )  # PAD or EOS
                    ids_chunk = torch.cat(ids_chunk)

                    # 末尾が <EOS> <PAD> または <PAD> <PAD> の場合は、何もしなくてよい
                    # 末尾が x <PAD/EOS> の場合は末尾を <EOS> に変える（x <EOS> なら結果的に変化なし）
                    if ids_chunk[-2] != tokenizer.eos_token_id and ids_chunk[-2] != tokenizer.pad_token_id:
                        ids_chunk[-1] = tokenizer.eos_token_id
                    # 先頭が <BOS> <PAD> ... の場合は <BOS> <EOS> <PAD> ... に変える
                    if ids_chunk[1] == tokenizer.pad_token_id:
                        ids_chunk[1] = tokenizer.eos_token_id

                    iids_list.append(ids_chunk)

            input_ids = torch.stack(iids_list)  # 3,77
        return input_ids

    def register_image(self, info: ImageInfo, subset: BaseSubset):
        self.image_data[info.image_key] = info
        self.image_to_subset[info.image_key] = subset

    def make_buckets(self):
        """
        bucketingを行わない場合も呼び出し必須（ひとつだけbucketを作る）
        min_size and max_size are ignored when enable_bucket is False
        """
        print("loading image sizes.")
        for info in tqdm(self.image_data.values()):
            if info.image_size is None:
                info.image_size = self.get_image_size(info.absolute_path)

        if self.enable_bucket:
            print("make buckets")
        else:
            print("prepare dataset")

        # bucketを作成し、画像をbucketに振り分ける
        if self.enable_bucket:
            if self.bucket_manager is None:  # fine tuningの場合でmetadataに定義がある場合は、すでに初期化済み
                self.bucket_manager = BucketManager(
                    self.bucket_no_upscale,
                    (self.width, self.height),
                    self.min_bucket_reso,
                    self.max_bucket_reso,
                    self.bucket_reso_steps,
                )
                if not self.bucket_no_upscale:
                    self.bucket_manager.make_buckets()
                else:
                    print(
                        "min_bucket_reso and max_bucket_reso are ignored if bucket_no_upscale is set, because bucket reso is defined by image size automatically / bucket_no_upscaleが指定された場合は、bucketの解像度は画像サイズから自動計算されるため、min_bucket_resoとmax_bucket_resoは無視されます"
                    )

            img_ar_errors = []
            for image_info in self.image_data.values():
                image_width, image_height = image_info.image_size
                image_info.bucket_reso, image_info.resized_size, ar_error = self.bucket_manager.select_bucket(
                    image_width, image_height
                )

                # print(image_info.image_key, image_info.bucket_reso)
                img_ar_errors.append(abs(ar_error))

            self.bucket_manager.sort()
        else:
            self.bucket_manager = BucketManager(False, (self.width, self.height), None, None, None)
            self.bucket_manager.set_predefined_resos([(self.width, self.height)])  # ひとつの固定サイズbucketのみ
            for image_info in self.image_data.values():
                image_width, image_height = image_info.image_size
                image_info.bucket_reso, image_info.resized_size, _ = self.bucket_manager.select_bucket(image_width, image_height)

        for image_info in self.image_data.values():
            for _ in range(image_info.num_repeats):
                self.bucket_manager.add_image(image_info.bucket_reso, image_info.image_key)

        # bucket情報を表示、格納する
        if self.enable_bucket:
            self.bucket_info = {"buckets": {}}
            print("number of images (including repeats) / 各bucketの画像枚数（繰り返し回数を含む）")
            for i, (reso, bucket) in enumerate(zip(self.bucket_manager.resos, self.bucket_manager.buckets)):
                count = len(bucket)
                if count > 0:
                    self.bucket_info["buckets"][i] = {"resolution": reso, "count": len(bucket)}
                    print(f"bucket {i}: resolution {reso}, count: {len(bucket)}")

            img_ar_errors = np.array(img_ar_errors)
            mean_img_ar_error = np.mean(np.abs(img_ar_errors))
            self.bucket_info["mean_img_ar_error"] = mean_img_ar_error
            print(f"mean ar error (without repeats): {mean_img_ar_error}")

        # データ参照用indexを作る。このindexはdatasetのshuffleに用いられる
        self.buckets_indices: List(BucketBatchIndex) = []
        for bucket_index, bucket in enumerate(self.bucket_manager.buckets):
            batch_count = int(math.ceil(len(bucket) / self.batch_size))
            for batch_index in range(batch_count):
                self.buckets_indices.append(BucketBatchIndex(bucket_index, self.batch_size, batch_index))

            # ↓以下はbucketごとのbatch件数があまりにも増えて混乱を招くので元に戻す
            # 　学習時はステップ数がランダムなので、同一画像が同一batch内にあってもそれほど悪影響はないであろう、と考えられる
            #
            # # bucketが細分化されることにより、ひとつのbucketに一種類の画像のみというケースが増え、つまりそれは
            # # ひとつのbatchが同じ画像で占められることになるので、さすがに良くないであろう
            # # そのためバッチサイズを画像種類までに制限する
            # # ただそれでも同一画像が同一バッチに含まれる可能性はあるので、繰り返し回数が少ないほうがshuffleの品質は良くなることは間違いない？
            # # TO DO 正則化画像をepochまたがりで利用する仕組み
            # num_of_image_types = len(set(bucket))
            # bucket_batch_size = min(self.batch_size, num_of_image_types)
            # batch_count = int(math.ceil(len(bucket) / bucket_batch_size))
            # # print(bucket_index, num_of_image_types, bucket_batch_size, batch_count)
            # for batch_index in range(batch_count):
            #   self.buckets_indices.append(BucketBatchIndex(bucket_index, bucket_batch_size, batch_index))
            # ↑ここまで

        self.shuffle_buckets()
        self._length = len(self.buckets_indices)

    def shuffle_buckets(self):
        # set random seed for this epoch
        random.seed(self.seed + self.current_epoch)

        random.shuffle(self.buckets_indices)
        self.bucket_manager.shuffle()

    def verify_bucket_reso_steps(self, min_steps: int):
        assert self.bucket_reso_steps is None or self.bucket_reso_steps % min_steps == 0, (
            f"bucket_reso_steps is {self.bucket_reso_steps}. it must be divisible by {min_steps}.\n"
            + f"bucket_reso_stepsが{self.bucket_reso_steps}です。{min_steps}で割り切れる必要があります"
        )

    def is_latent_cacheable(self):
        return all([not subset.color_aug and not subset.random_crop for subset in self.subsets])

    def is_text_encoder_output_cacheable(self):
        return all(
            [
                not (
                    subset.caption_dropout_rate > 0
                    or subset.shuffle_caption
                    or subset.token_warmup_step > 0
                    or subset.caption_tag_dropout_rate > 0
                )
                for subset in self.subsets
            ]
        )

    def cache_latents(self, vae, vae_batch_size=1, cache_to_disk=False, is_main_process=True):
        # マルチGPUには対応していないので、そちらはtools/cache_latents.pyを使うこと
        print("caching latents.")

        image_infos = list(self.image_data.values())

        # sort by resolution
        image_infos.sort(key=lambda info: info.bucket_reso[0] * info.bucket_reso[1])

        # split by resolution
        batches = []
        batch = []
        print("checking cache validity...")
        for info in tqdm(image_infos):
            subset = self.image_to_subset[info.image_key]

            if info.latents_npz is not None:  # fine tuning dataset
                continue

            # check disk cache exists and size of latents
            if cache_to_disk:
                info.latents_npz = os.path.splitext(info.absolute_path)[0] + ".npz"
                if not is_main_process:  # store to info only
                    continue

                cache_available = is_disk_cached_latents_is_expected(info.bucket_reso, info.latents_npz, subset.flip_aug)

                if cache_available:  # do not add to batch
                    continue

            # if last member of batch has different resolution, flush the batch
            if len(batch) > 0 and batch[-1].bucket_reso != info.bucket_reso:
                batches.append(batch)
                batch = []

            batch.append(info)

            # if number of data in batch is enough, flush the batch
            if len(batch) >= vae_batch_size:
                batches.append(batch)
                batch = []

        if len(batch) > 0:
            batches.append(batch)

        if cache_to_disk and not is_main_process:  # if cache to disk, don't cache latents in non-main process, set to info only
            return

        # iterate batches: batch doesn't have image, image will be loaded in cache_batch_latents and discarded
        print("caching latents...")
        for batch in tqdm(batches, smoothing=1, total=len(batches)):
            cache_batch_latents(vae, cache_to_disk, batch, subset.flip_aug, subset.random_crop)

    # weight_dtypeを指定するとText Encoderそのもの、およひ出力がweight_dtypeになる
    # SDXLでのみ有効だが、datasetのメソッドとする必要があるので、sdxl_train_util.pyではなくこちらに実装する
    # SD1/2に対応するにはv2のフラグを持つ必要があるので後回し
    def cache_text_encoder_outputs(
        self, tokenizers, text_encoders, device, weight_dtype, cache_to_disk=False, is_main_process=True
    ):
        assert len(tokenizers) == 2, "only support SDXL"

        # latentsのキャッシュと同様に、ディスクへのキャッシュに対応する
        # またマルチGPUには対応していないので、そちらはtools/cache_latents.pyを使うこと
        print("caching text encoder outputs.")
        image_infos = list(self.image_data.values())

        print("checking cache existence...")
        image_infos_to_cache = []
        for info in tqdm(image_infos):
            # subset = self.image_to_subset[info.image_key]
            if cache_to_disk:
                te_out_npz = os.path.splitext(info.absolute_path)[0] + TEXT_ENCODER_OUTPUTS_CACHE_SUFFIX
                info.text_encoder_outputs_npz = te_out_npz

                if not is_main_process:  # store to info only
                    continue

                if os.path.exists(te_out_npz):
                    continue

            image_infos_to_cache.append(info)

        if cache_to_disk and not is_main_process:  # if cache to disk, don't cache latents in non-main process, set to info only
            return

        # prepare tokenizers and text encoders
        for text_encoder in text_encoders:
            text_encoder.to(device)
            if weight_dtype is not None:
                text_encoder.to(dtype=weight_dtype)

        # create batch
        batch = []
        batches = []
        for info in image_infos_to_cache:
            input_ids1 = self.get_input_ids(info.caption, tokenizers[0])
            input_ids2 = self.get_input_ids(info.caption, tokenizers[1])
            batch.append((info, input_ids1, input_ids2))

            if len(batch) >= self.batch_size:
                batches.append(batch)
                batch = []

        if len(batch) > 0:
            batches.append(batch)

        # iterate batches: call text encoder and cache outputs for memory or disk
        print("caching text encoder outputs...")
        for batch in tqdm(batches):
            infos, input_ids1, input_ids2 = zip(*batch)
            input_ids1 = torch.stack(input_ids1, dim=0)
            input_ids2 = torch.stack(input_ids2, dim=0)
            cache_batch_text_encoder_outputs(
                infos, tokenizers, text_encoders, self.max_token_length, cache_to_disk, input_ids1, input_ids2, weight_dtype
            )

    def get_image_size(self, image_path):
        image = Image.open(image_path)
        return image.size

    def load_image_with_face_info(self, subset: BaseSubset, image_path: str):
        img = load_image(image_path)

        face_cx = face_cy = face_w = face_h = 0
        if subset.face_crop_aug_range is not None:
            tokens = os.path.splitext(os.path.basename(image_path))[0].split("_")
            if len(tokens) >= 5:
                face_cx = int(tokens[-4])
                face_cy = int(tokens[-3])
                face_w = int(tokens[-2])
                face_h = int(tokens[-1])

        return img, face_cx, face_cy, face_w, face_h

    # いい感じに切り出す
    def crop_target(self, subset: BaseSubset, image, face_cx, face_cy, face_w, face_h):
        height, width = image.shape[0:2]
        if height == self.height and width == self.width:
            return image

        # 画像サイズはsizeより大きいのでリサイズする
        face_size = max(face_w, face_h)
        size = min(self.height, self.width)  # 短いほう
        min_scale = max(self.height / height, self.width / width)  # 画像がモデル入力サイズぴったりになる倍率（最小の倍率）
        min_scale = min(1.0, max(min_scale, size / (face_size * subset.face_crop_aug_range[1])))  # 指定した顔最小サイズ
        max_scale = min(1.0, max(min_scale, size / (face_size * subset.face_crop_aug_range[0])))  # 指定した顔最大サイズ
        if min_scale >= max_scale:  # range指定がmin==max
            scale = min_scale
        else:
            scale = random.uniform(min_scale, max_scale)

        nh = int(height * scale + 0.5)
        nw = int(width * scale + 0.5)
        assert nh >= self.height and nw >= self.width, f"internal error. small scale {scale}, {width}*{height}"
        image = cv2.resize(image, (nw, nh), interpolation=cv2.INTER_AREA)
        face_cx = int(face_cx * scale + 0.5)
        face_cy = int(face_cy * scale + 0.5)
        height, width = nh, nw

        # 顔を中心として448*640とかへ切り出す
        for axis, (target_size, length, face_p) in enumerate(zip((self.height, self.width), (height, width), (face_cy, face_cx))):
            p1 = face_p - target_size // 2  # 顔を中心に持ってくるための切り出し位置

            if subset.random_crop:
                # 背景も含めるために顔を中心に置く確率を高めつつずらす
                range = max(length - face_p, face_p)  # 画像の端から顔中心までの距離の長いほう
                p1 = p1 + (random.randint(0, range) + random.randint(0, range)) - range  # -range ~ +range までのいい感じの乱数
            else:
                # range指定があるときのみ、すこしだけランダムに（わりと適当）
                if subset.face_crop_aug_range[0] != subset.face_crop_aug_range[1]:
                    if face_size > size // 10 and face_size >= 40:
                        p1 = p1 + random.randint(-face_size // 20, +face_size // 20)

            p1 = max(0, min(p1, length - target_size))

            if axis == 0:
                image = image[p1 : p1 + target_size, :]
            else:
                image = image[:, p1 : p1 + target_size]

        return image

    def __len__(self):
        return self._length

    def __getitem__(self, index):
        bucket = self.bucket_manager.buckets[self.buckets_indices[index].bucket_index]
        bucket_batch_size = self.buckets_indices[index].bucket_batch_size
        image_index = self.buckets_indices[index].batch_index * bucket_batch_size

        if self.caching_mode is not None:  # return batch for latents/text encoder outputs caching
            return self.get_item_for_caching(bucket, bucket_batch_size, image_index)

        loss_weights = []
        captions = []
        input_ids_list = []
        input_ids2_list = []
        latents_list = []
        images = []
        masks = []
        original_sizes_hw = []
        crop_top_lefts = []
        target_sizes_hw = []
        flippeds = []  # 変数名が微妙
        text_encoder_outputs1_list = []
        text_encoder_outputs2_list = []
        text_encoder_pool2_list = []

        for image_key in bucket[image_index : image_index + bucket_batch_size]:
            image_info = self.image_data[image_key]
            subset = self.image_to_subset[image_key]
            loss_weights.append(
                self.prior_loss_weight if image_info.is_reg else 1.0
            )  # in case of fine tuning, is_reg is always False

            flipped = subset.flip_aug and random.random() < 0.5  # not flipped or flipped with 50% chance

            # image/latentsを処理する
            if image_info.latents is not None:  # cache_latents=Trueの場合
                original_size = image_info.latents_original_size
                crop_ltrb = image_info.latents_crop_ltrb  # calc values later if flipped
                if not flipped:
                    latents = image_info.latents
                    mask = image_info.mask
                else:
                    latents = image_info.latents_flipped
                    mask = image_info.mask_flipped

                image = None
            elif image_info.latents_npz is not None:  # FineTuningDatasetまたはcache_latents_to_disk=Trueの場合
                latents, original_size, crop_ltrb, flipped_latents, mask = load_latents_from_disk(image_info.latents_npz)
                if flipped:
                    latents = flipped_latents
                    mask = np.flip(mask, axis=1)
                    del flipped_latents
                latents = torch.FloatTensor(latents)

                image = None
            else:
                # 画像を読み込み、必要ならcropする
                img, face_cx, face_cy, face_w, face_h = self.load_image_with_face_info(subset, image_info.absolute_path)
                im_h, im_w = img.shape[0:2]

                if self.enable_bucket:
                    img, original_size, crop_ltrb = trim_and_resize_if_required(
                        subset.random_crop, img, image_info.bucket_reso, image_info.resized_size
                    )
                else:
                    if face_cx > 0:  # 顔位置情報あり
                        img = self.crop_target(subset, img, face_cx, face_cy, face_w, face_h)
                    elif im_h > self.height or im_w > self.width:
                        assert (
                            subset.random_crop
                        ), f"image too large, but cropping and bucketing are disabled / 画像サイズが大きいのでface_crop_aug_rangeかrandom_crop、またはbucketを有効にしてください: {image_info.absolute_path}"
                        if im_h > self.height:
                            p = random.randint(0, im_h - self.height)
                            img = img[p : p + self.height]
                        if im_w > self.width:
                            p = random.randint(0, im_w - self.width)
                            img = img[:, p : p + self.width]

                    im_h, im_w = img.shape[0:2]
                    assert (
                        im_h == self.height and im_w == self.width
                    ), f"image size is small / 画像サイズが小さいようです: {image_info.absolute_path}"

                    original_size = [im_w, im_h]
                    crop_ltrb = (0, 0, 0, 0)

                # augmentation
                aug = self.aug_helper.get_augmentor(subset.color_aug)
                if aug is not None:
                    img = aug(image=img)["image"]

                if flipped:
                    img = img[:, ::-1, :].copy()  # copy to avoid negative stride problem

                # loss mask is alpha channel, separate it
                mask = img[:, :, -1] / 255
                img = img[:, :, :3]

                latents = None
                image = self.image_transforms(img)  # -1.0~1.0のtorch.Tensorになる

            images.append(image)
            latents_list.append(latents)
            masks.append(torch.tensor(mask))

            target_size = (image.shape[2], image.shape[1]) if image is not None else (latents.shape[2] * 8, latents.shape[1] * 8)

            if not flipped:
                crop_left_top = (crop_ltrb[0], crop_ltrb[1])
            else:
                # crop_ltrb[2] is right, so target_size[0] - crop_ltrb[2] is left in flipped image
                crop_left_top = (target_size[0] - crop_ltrb[2], crop_ltrb[1])

            original_sizes_hw.append((int(original_size[1]), int(original_size[0])))
            crop_top_lefts.append((int(crop_left_top[1]), int(crop_left_top[0])))
            target_sizes_hw.append((int(target_size[1]), int(target_size[0])))
            flippeds.append(flipped)

            # captionとtext encoder outputを処理する
            caption = image_info.caption  # default
            if image_info.text_encoder_outputs1 is not None:
                text_encoder_outputs1_list.append(image_info.text_encoder_outputs1)
                text_encoder_outputs2_list.append(image_info.text_encoder_outputs2)
                text_encoder_pool2_list.append(image_info.text_encoder_pool2)
                captions.append(caption)
            elif image_info.text_encoder_outputs_npz is not None:
                text_encoder_outputs1, text_encoder_outputs2, text_encoder_pool2 = load_text_encoder_outputs_from_disk(
                    image_info.text_encoder_outputs_npz
                )
                text_encoder_outputs1_list.append(text_encoder_outputs1)
                text_encoder_outputs2_list.append(text_encoder_outputs2)
                text_encoder_pool2_list.append(text_encoder_pool2)
                captions.append(caption)
            else:
                caption = self.process_caption(subset, image_info.caption)
                if self.XTI_layers:
                    caption_layer = []
                    for layer in self.XTI_layers:
                        token_strings_from = " ".join(self.token_strings)
                        token_strings_to = " ".join([f"{x}_{layer}" for x in self.token_strings])
                        caption_ = caption.replace(token_strings_from, token_strings_to)
                        caption_layer.append(caption_)
                    captions.append(caption_layer)
                else:
                    captions.append(caption)

                if not self.token_padding_disabled:  # this option might be omitted in future
                    if self.XTI_layers:
                        token_caption = self.get_input_ids(caption_layer, self.tokenizers[0])
                    else:
                        token_caption = self.get_input_ids(caption, self.tokenizers[0])
                    input_ids_list.append(token_caption)

                    if len(self.tokenizers) > 1:
                        if self.XTI_layers:
                            token_caption2 = self.get_input_ids(caption_layer, self.tokenizers[1])
                        else:
                            token_caption2 = self.get_input_ids(caption, self.tokenizers[1])
                        input_ids2_list.append(token_caption2)

        example = {}
        example["loss_weights"] = torch.FloatTensor(loss_weights)

        if len(text_encoder_outputs1_list) == 0:
            if self.token_padding_disabled:
                # padding=True means pad in the batch
                example["input_ids"] = self.tokenizer[0](captions, padding=True, truncation=True, return_tensors="pt").input_ids
                if len(self.tokenizers) > 1:
                    example["input_ids2"] = self.tokenizer[1](
                        captions, padding=True, truncation=True, return_tensors="pt"
                    ).input_ids
                else:
                    example["input_ids2"] = None
            else:
                example["input_ids"] = torch.stack(input_ids_list)
                example["input_ids2"] = torch.stack(input_ids2_list) if len(self.tokenizers) > 1 else None
            example["text_encoder_outputs1_list"] = None
            example["text_encoder_outputs2_list"] = None
            example["text_encoder_pool2_list"] = None
        else:
            example["input_ids"] = None
            example["input_ids2"] = None
            # # for assertion
            # example["input_ids"] = torch.stack([self.get_input_ids(cap, self.tokenizers[0]) for cap in captions])
            # example["input_ids2"] = torch.stack([self.get_input_ids(cap, self.tokenizers[1]) for cap in captions])
            example["text_encoder_outputs1_list"] = torch.stack(text_encoder_outputs1_list)
            example["text_encoder_outputs2_list"] = torch.stack(text_encoder_outputs2_list)
            example["text_encoder_pool2_list"] = torch.stack(text_encoder_pool2_list)

        if images[0] is not None:
            images = torch.stack(images)
            images = images.to(memory_format=torch.contiguous_format).float()
        else:
            images = None
        example["images"] = images
        example["masks"] = torch.stack(masks) if masks[0] is not None else None
        example["latents"] = torch.stack(latents_list) if latents_list[0] is not None else None
        example["captions"] = captions

        example["original_sizes_hw"] = torch.stack([torch.LongTensor(x) for x in original_sizes_hw])
        example["crop_top_lefts"] = torch.stack([torch.LongTensor(x) for x in crop_top_lefts])
        example["target_sizes_hw"] = torch.stack([torch.LongTensor(x) for x in target_sizes_hw])
        example["flippeds"] = flippeds

        example["network_multipliers"] = torch.FloatTensor([self.network_multiplier] * len(captions))

        if self.debug_dataset:
            example["image_keys"] = bucket[image_index : image_index + self.batch_size]
        return example

    def get_item_for_caching(self, bucket, bucket_batch_size, image_index):
        captions = []
        images = []
        input_ids1_list = []
        input_ids2_list = []
        absolute_paths = []
        resized_sizes = []
        bucket_reso = None
        flip_aug = None
        random_crop = None

        for image_key in bucket[image_index : image_index + bucket_batch_size]:
            image_info = self.image_data[image_key]
            subset = self.image_to_subset[image_key]

            if flip_aug is None:
                flip_aug = subset.flip_aug
                random_crop = subset.random_crop
                bucket_reso = image_info.bucket_reso
            else:
                assert flip_aug == subset.flip_aug, "flip_aug must be same in a batch"
                assert random_crop == subset.random_crop, "random_crop must be same in a batch"
                assert bucket_reso == image_info.bucket_reso, "bucket_reso must be same in a batch"

            caption = image_info.caption  # TODO cache some patterns of dropping, shuffling, etc.

            if self.caching_mode == "latents":
                image = load_image(image_info.absolute_path)
            else:
                image = None

            if self.caching_mode == "text":
                input_ids1 = self.get_input_ids(caption, self.tokenizers[0])
                input_ids2 = self.get_input_ids(caption, self.tokenizers[1])
            else:
                input_ids1 = None
                input_ids2 = None

            captions.append(caption)
            images.append(image)
            input_ids1_list.append(input_ids1)
            input_ids2_list.append(input_ids2)
            absolute_paths.append(image_info.absolute_path)
            resized_sizes.append(image_info.resized_size)

        example = {}

        if images[0] is None:
            images = None
        example["images"] = images

        example["captions"] = captions
        example["input_ids1_list"] = input_ids1_list
        example["input_ids2_list"] = input_ids2_list
        example["absolute_paths"] = absolute_paths
        example["resized_sizes"] = resized_sizes
        example["flip_aug"] = flip_aug
        example["random_crop"] = random_crop
        example["bucket_reso"] = bucket_reso
        return example


class DreamBoothDataset(BaseDataset):
    def __init__(
        self,
        subsets: Sequence[DreamBoothSubset],
        batch_size: int,
        tokenizer,
        max_token_length,
        resolution,
        network_multiplier: float,
        enable_bucket: bool,
        min_bucket_reso: int,
        max_bucket_reso: int,
        bucket_reso_steps: int,
        bucket_no_upscale: bool,
        prior_loss_weight: float,
        debug_dataset: bool,
    ) -> None:
        super().__init__(tokenizer, max_token_length, resolution, network_multiplier, debug_dataset)

        assert resolution is not None, f"resolution is required / resolution（解像度）指定は必須です"

        self.batch_size = batch_size
        self.size = min(self.width, self.height)  # 短いほう
        self.prior_loss_weight = prior_loss_weight
        self.latents_cache = None

        self.enable_bucket = enable_bucket
        if self.enable_bucket:
            assert (
                min(resolution) >= min_bucket_reso
            ), f"min_bucket_reso must be equal or less than resolution / min_bucket_resoは最小解像度より大きくできません。解像度を大きくするかmin_bucket_resoを小さくしてください"
            assert (
                max(resolution) <= max_bucket_reso
            ), f"max_bucket_reso must be equal or greater than resolution / max_bucket_resoは最大解像度より小さくできません。解像度を小さくするかmin_bucket_resoを大きくしてください"
            self.min_bucket_reso = min_bucket_reso
            self.max_bucket_reso = max_bucket_reso
            self.bucket_reso_steps = bucket_reso_steps
            self.bucket_no_upscale = bucket_no_upscale
        else:
            self.min_bucket_reso = None
            self.max_bucket_reso = None
            self.bucket_reso_steps = None  # この情報は使われない
            self.bucket_no_upscale = False

        def read_caption(img_path, caption_extension):
            # captionの候補ファイル名を作る
            base_name = os.path.splitext(img_path)[0]
            base_name_face_det = base_name
            tokens = base_name.split("_")
            if len(tokens) >= 5:
                base_name_face_det = "_".join(tokens[:-4])
            cap_paths = [base_name + caption_extension, base_name_face_det + caption_extension]

            caption = None
            for cap_path in cap_paths:
                if os.path.isfile(cap_path):
                    with open(cap_path, "rt", encoding="utf-8") as f:
                        try:
                            lines = f.readlines()
                        except UnicodeDecodeError as e:
                            print(f"illegal char in file (not UTF-8) / ファイルにUTF-8以外の文字があります: {cap_path}")
                            raise e
                        assert len(lines) > 0, f"caption file is empty / キャプションファイルが空です: {cap_path}"
                        caption = lines[0].strip()
                    break
            return caption

        def load_dreambooth_dir(subset: DreamBoothSubset):
            if not os.path.isdir(subset.image_dir):
                print(f"not directory: {subset.image_dir}")
                return [], []

            img_paths = glob_images(subset.image_dir, "*")
            print(f"found directory {subset.image_dir} contains {len(img_paths)} image files")

            # 画像ファイルごとにプロンプトを読み込み、もしあればそちらを使う
            captions = []
            missing_captions = []
            for img_path in img_paths:
                cap_for_img = read_caption(img_path, subset.caption_extension)
                if cap_for_img is None and subset.class_tokens is None:
                    print(
                        f"neither caption file nor class tokens are found. use empty caption for {img_path} / キャプションファイルもclass tokenも見つかりませんでした。空のキャプションを使用します: {img_path}"
                    )
                    captions.append("")
                    missing_captions.append(img_path)
                else:
                    if cap_for_img is None:
                        captions.append(subset.class_tokens)
                        missing_captions.append(img_path)
                    else:
                        captions.append(cap_for_img)

            self.set_tag_frequency(os.path.basename(subset.image_dir), captions)  # タグ頻度を記録

            if missing_captions:
                number_of_missing_captions = len(missing_captions)
                number_of_missing_captions_to_show = 5
                remaining_missing_captions = number_of_missing_captions - number_of_missing_captions_to_show

                print(
                    f"No caption file found for {number_of_missing_captions} images. Training will continue without captions for these images. If class token exists, it will be used. / {number_of_missing_captions}枚の画像にキャプションファイルが見つかりませんでした。これらの画像についてはキャプションなしで学習を続行します。class tokenが存在する場合はそれを使います。"
                )
                for i, missing_caption in enumerate(missing_captions):
                    if i >= number_of_missing_captions_to_show:
                        print(missing_caption + f"... and {remaining_missing_captions} more")
                        break
                    print(missing_caption)
            return img_paths, captions

        print("prepare images.")
        num_train_images = 0
        num_reg_images = 0
        reg_infos: List[ImageInfo] = []
        for subset in subsets:
            if subset.num_repeats < 1:
                print(
                    f"ignore subset with image_dir='{subset.image_dir}': num_repeats is less than 1 / num_repeatsが1を下回っているためサブセットを無視します: {subset.num_repeats}"
                )
                continue

            if subset in self.subsets:
                print(
                    f"ignore duplicated subset with image_dir='{subset.image_dir}': use the first one / 既にサブセットが登録されているため、重複した後発のサブセットを無視します"
                )
                continue

            img_paths, captions = load_dreambooth_dir(subset)
            if len(img_paths) < 1:
                print(f"ignore subset with image_dir='{subset.image_dir}': no images found / 画像が見つからないためサブセットを無視します")
                continue

            if subset.is_reg:
                num_reg_images += subset.num_repeats * len(img_paths)
            else:
                num_train_images += subset.num_repeats * len(img_paths)

            for img_path, caption in zip(img_paths, captions):
                info = ImageInfo(img_path, subset.num_repeats, caption, subset.is_reg, img_path)
                if subset.is_reg:
                    reg_infos.append(info)
                else:
                    self.register_image(info, subset)

            subset.img_count = len(img_paths)
            self.subsets.append(subset)

        print(f"{num_train_images} train images with repeating.")
        self.num_train_images = num_train_images

        print(f"{num_reg_images} reg images.")
        if num_train_images < num_reg_images:
            print("some of reg images are not used / 正則化画像の数が多いので、一部使用されない正則化画像があります")

        if num_reg_images == 0:
            print("no regularization images / 正則化画像が見つかりませんでした")
        else:
            # num_repeatsを計算する：どうせ大した数ではないのでループで処理する
            n = 0
            first_loop = True
            while n < num_train_images:
                for info in reg_infos:
                    if first_loop:
                        self.register_image(info, subset)
                        n += info.num_repeats
                    else:
                        info.num_repeats += 1  # rewrite registered info
                        n += 1
                    if n >= num_train_images:
                        break
                first_loop = False

        self.num_reg_images = num_reg_images


class FineTuningDataset(BaseDataset):
    def __init__(
        self,
        subsets: Sequence[FineTuningSubset],
        batch_size: int,
        tokenizer,
        max_token_length,
        resolution,
        network_multiplier: float,
        enable_bucket: bool,
        min_bucket_reso: int,
        max_bucket_reso: int,
        bucket_reso_steps: int,
        bucket_no_upscale: bool,
        debug_dataset: bool,
    ) -> None:
        super().__init__(tokenizer, max_token_length, resolution, network_multiplier, debug_dataset)

        self.batch_size = batch_size

        self.num_train_images = 0
        self.num_reg_images = 0

        for subset in subsets:
            if subset.num_repeats < 1:
                print(
                    f"ignore subset with metadata_file='{subset.metadata_file}': num_repeats is less than 1 / num_repeatsが1を下回っているためサブセットを無視します: {subset.num_repeats}"
                )
                continue

            if subset in self.subsets:
                print(
                    f"ignore duplicated subset with metadata_file='{subset.metadata_file}': use the first one / 既にサブセットが登録されているため、重複した後発のサブセットを無視します"
                )
                continue

            # メタデータを読み込む
            if os.path.exists(subset.metadata_file):
                print(f"loading existing metadata: {subset.metadata_file}")
                with open(subset.metadata_file, "rt", encoding="utf-8") as f:
                    metadata = json.load(f)
            else:
                raise ValueError(f"no metadata / メタデータファイルがありません: {subset.metadata_file}")

            if len(metadata) < 1:
                print(f"ignore subset with '{subset.metadata_file}': no image entries found / 画像に関するデータが見つからないためサブセットを無視します")
                continue

            tags_list = []
            for image_key, img_md in metadata.items():
                # path情報を作る
                abs_path = None

                # まず画像を優先して探す
                if os.path.exists(image_key):
                    abs_path = image_key
                else:
                    # わりといい加減だがいい方法が思いつかん
                    paths = glob_images(subset.image_dir, image_key)
                    if len(paths) > 0:
                        abs_path = paths[0]

                # なければnpzを探す
                if abs_path is None:
                    if os.path.exists(os.path.splitext(image_key)[0] + ".npz"):
                        abs_path = os.path.splitext(image_key)[0] + ".npz"
                    else:
                        npz_path = os.path.join(subset.image_dir, image_key + ".npz")
                        if os.path.exists(npz_path):
                            abs_path = npz_path

                assert abs_path is not None, f"no image / 画像がありません: {image_key}"

                caption = img_md.get("caption")
                tags = img_md.get("tags")
                if caption is None:
                    caption = tags
                elif tags is not None and len(tags) > 0:
                    caption = caption + ", " + tags
                    tags_list.append(tags)

                if caption is None:
                    caption = ""

                image_info = ImageInfo(image_key, subset.num_repeats, caption, False, abs_path)
                image_info.image_size = img_md.get("train_resolution")

                if not subset.color_aug and not subset.random_crop:
                    # if npz exists, use them
                    image_info.latents_npz, image_info.latents_npz_flipped = self.image_key_to_npz_file(subset, image_key)

                self.register_image(image_info, subset)

            self.num_train_images += len(metadata) * subset.num_repeats

            # TODO do not record tag freq when no tag
            self.set_tag_frequency(os.path.basename(subset.metadata_file), tags_list)
            subset.img_count = len(metadata)
            self.subsets.append(subset)

        # check existence of all npz files
        use_npz_latents = all([not (subset.color_aug or subset.random_crop) for subset in self.subsets])
        if use_npz_latents:
            flip_aug_in_subset = False
            npz_any = False
            npz_all = True

            for image_info in self.image_data.values():
                subset = self.image_to_subset[image_info.image_key]

                has_npz = image_info.latents_npz is not None
                npz_any = npz_any or has_npz

                if subset.flip_aug:
                    has_npz = has_npz and image_info.latents_npz_flipped is not None
                    flip_aug_in_subset = True
                npz_all = npz_all and has_npz

                if npz_any and not npz_all:
                    break

            if not npz_any:
                use_npz_latents = False
                print(f"npz file does not exist. ignore npz files / npzファイルが見つからないためnpzファイルを無視します")
            elif not npz_all:
                use_npz_latents = False
                print(f"some of npz file does not exist. ignore npz files / いくつかのnpzファイルが見つからないためnpzファイルを無視します")
                if flip_aug_in_subset:
                    print("maybe no flipped files / 反転されたnpzファイルがないのかもしれません")
        # else:
        #   print("npz files are not used with color_aug and/or random_crop / color_augまたはrandom_cropが指定されているためnpzファイルは使用されません")

        # check min/max bucket size
        sizes = set()
        resos = set()
        for image_info in self.image_data.values():
            if image_info.image_size is None:
                sizes = None  # not calculated
                break
            sizes.add(image_info.image_size[0])
            sizes.add(image_info.image_size[1])
            resos.add(tuple(image_info.image_size))

        if sizes is None:
            if use_npz_latents:
                use_npz_latents = False
                print(f"npz files exist, but no bucket info in metadata. ignore npz files / メタデータにbucket情報がないためnpzファイルを無視します")

            assert (
                resolution is not None
            ), "if metadata doesn't have bucket info, resolution is required / メタデータにbucket情報がない場合はresolutionを指定してください"

            self.enable_bucket = enable_bucket
            if self.enable_bucket:
                self.min_bucket_reso = min_bucket_reso
                self.max_bucket_reso = max_bucket_reso
                self.bucket_reso_steps = bucket_reso_steps
                self.bucket_no_upscale = bucket_no_upscale
        else:
            if not enable_bucket:
                print("metadata has bucket info, enable bucketing / メタデータにbucket情報があるためbucketを有効にします")
            print("using bucket info in metadata / メタデータ内のbucket情報を使います")
            self.enable_bucket = True

            assert (
                not bucket_no_upscale
            ), "if metadata has bucket info, bucket reso is precalculated, so bucket_no_upscale cannot be used / メタデータ内にbucket情報がある場合はbucketの解像度は計算済みのため、bucket_no_upscaleは使えません"

            # bucket情報を初期化しておく、make_bucketsで再作成しない
            self.bucket_manager = BucketManager(False, None, None, None, None)
            self.bucket_manager.set_predefined_resos(resos)

        # npz情報をきれいにしておく
        if not use_npz_latents:
            for image_info in self.image_data.values():
                image_info.latents_npz = image_info.latents_npz_flipped = None

    def image_key_to_npz_file(self, subset: FineTuningSubset, image_key):
        base_name = os.path.splitext(image_key)[0]
        npz_file_norm = base_name + ".npz"

        if os.path.exists(npz_file_norm):
            # image_key is full path
            npz_file_flip = base_name + "_flip.npz"
            if not os.path.exists(npz_file_flip):
                npz_file_flip = None
            return npz_file_norm, npz_file_flip

        # if not full path, check image_dir. if image_dir is None, return None
        if subset.image_dir is None:
            return None, None

        # image_key is relative path
        npz_file_norm = os.path.join(subset.image_dir, image_key + ".npz")
        npz_file_flip = os.path.join(subset.image_dir, image_key + "_flip.npz")

        if not os.path.exists(npz_file_norm):
            npz_file_norm = None
            npz_file_flip = None
        elif not os.path.exists(npz_file_flip):
            npz_file_flip = None

        return npz_file_norm, npz_file_flip


class ControlNetDataset(BaseDataset):
    def __init__(
        self,
        subsets: Sequence[ControlNetSubset],
        batch_size: int,
        tokenizer,
        max_token_length,
        resolution,
        network_multiplier: float,
        enable_bucket: bool,
        min_bucket_reso: int,
        max_bucket_reso: int,
        bucket_reso_steps: int,
        bucket_no_upscale: bool,
        debug_dataset: float,
    ) -> None:
        super().__init__(tokenizer, max_token_length, resolution, network_multiplier, debug_dataset)

        db_subsets = []
        for subset in subsets:
            db_subset = DreamBoothSubset(
                subset.image_dir,
                False,
                None,
                subset.caption_extension,
                subset.num_repeats,
                subset.shuffle_caption,
                subset.caption_separator,
                subset.keep_tokens,
                subset.keep_tokens_separator,
                subset.color_aug,
                subset.flip_aug,
                subset.face_crop_aug_range,
                subset.random_crop,
                subset.caption_dropout_rate,
                subset.caption_dropout_every_n_epochs,
                subset.caption_tag_dropout_rate,
                subset.caption_prefix,
                subset.caption_suffix,
                subset.token_warmup_min,
                subset.token_warmup_step,
            )
            db_subsets.append(db_subset)

        self.dreambooth_dataset_delegate = DreamBoothDataset(
            db_subsets,
            batch_size,
            tokenizer,
            max_token_length,
            resolution,
            network_multiplier,
            enable_bucket,
            min_bucket_reso,
            max_bucket_reso,
            bucket_reso_steps,
            bucket_no_upscale,
            1.0,
            debug_dataset,
        )

        # config_util等から参照される値をいれておく（若干微妙なのでなんとかしたい）
        self.image_data = self.dreambooth_dataset_delegate.image_data
        self.batch_size = batch_size
        self.num_train_images = self.dreambooth_dataset_delegate.num_train_images
        self.num_reg_images = self.dreambooth_dataset_delegate.num_reg_images

        # assert all conditioning data exists
        missing_imgs = []
        cond_imgs_with_img = set()
        for image_key, info in self.dreambooth_dataset_delegate.image_data.items():
            db_subset = self.dreambooth_dataset_delegate.image_to_subset[image_key]
            subset = None
            for s in subsets:
                if s.image_dir == db_subset.image_dir:
                    subset = s
                    break
            assert subset is not None, "internal error: subset not found"

            if not os.path.isdir(subset.conditioning_data_dir):
                print(f"not directory: {subset.conditioning_data_dir}")
                continue

            img_basename = os.path.basename(info.absolute_path)
            ctrl_img_path = os.path.join(subset.conditioning_data_dir, img_basename)
            if not os.path.exists(ctrl_img_path):
                missing_imgs.append(img_basename)

            info.cond_img_path = ctrl_img_path
            cond_imgs_with_img.add(ctrl_img_path)

        extra_imgs = []
        for subset in subsets:
            conditioning_img_paths = glob_images(subset.conditioning_data_dir, "*")
            extra_imgs.extend(
                [cond_img_path for cond_img_path in conditioning_img_paths if cond_img_path not in cond_imgs_with_img]
            )

        assert len(missing_imgs) == 0, f"missing conditioning data for {len(missing_imgs)} images: {missing_imgs}"
        assert len(extra_imgs) == 0, f"extra conditioning data for {len(extra_imgs)} images: {extra_imgs}"

        self.conditioning_image_transforms = IMAGE_TRANSFORMS

    def make_buckets(self):
        self.dreambooth_dataset_delegate.make_buckets()
        self.bucket_manager = self.dreambooth_dataset_delegate.bucket_manager
        self.buckets_indices = self.dreambooth_dataset_delegate.buckets_indices

    def cache_latents(self, vae, vae_batch_size=1, cache_to_disk=False, is_main_process=True):
        return self.dreambooth_dataset_delegate.cache_latents(vae, vae_batch_size, cache_to_disk, is_main_process)

    def __len__(self):
        return self.dreambooth_dataset_delegate.__len__()

    def __getitem__(self, index):
        example = self.dreambooth_dataset_delegate[index]

        bucket = self.dreambooth_dataset_delegate.bucket_manager.buckets[
            self.dreambooth_dataset_delegate.buckets_indices[index].bucket_index
        ]
        bucket_batch_size = self.dreambooth_dataset_delegate.buckets_indices[index].bucket_batch_size
        image_index = self.dreambooth_dataset_delegate.buckets_indices[index].batch_index * bucket_batch_size

        conditioning_images = []

        for i, image_key in enumerate(bucket[image_index : image_index + bucket_batch_size]):
            image_info = self.dreambooth_dataset_delegate.image_data[image_key]

            target_size_hw = example["target_sizes_hw"][i]
            original_size_hw = example["original_sizes_hw"][i]
            crop_top_left = example["crop_top_lefts"][i]
            flipped = example["flippeds"][i]
            cond_img = load_image(image_info.cond_img_path)

            if self.dreambooth_dataset_delegate.enable_bucket:
                assert (
                    cond_img.shape[0] == original_size_hw[0] and cond_img.shape[1] == original_size_hw[1]
                ), f"size of conditioning image is not match / 画像サイズが合いません: {image_info.absolute_path}"
                cond_img = cv2.resize(cond_img, image_info.resized_size, interpolation=cv2.INTER_AREA)  # INTER_AREAでやりたいのでcv2でリサイズ

                # TODO support random crop
                # 現在サポートしているcropはrandomではなく中央のみ
                h, w = target_size_hw
                ct = (cond_img.shape[0] - h) // 2
                cl = (cond_img.shape[1] - w) // 2
                cond_img = cond_img[ct : ct + h, cl : cl + w]
            else:
                # assert (
                #     cond_img.shape[0] == self.height and cond_img.shape[1] == self.width
                # ), f"image size is small / 画像サイズが小さいようです: {image_info.absolute_path}"
                # resize to target
                if cond_img.shape[0] != target_size_hw[0] or cond_img.shape[1] != target_size_hw[1]:
                    cond_img = cv2.resize(
                        cond_img, (int(target_size_hw[1]), int(target_size_hw[0])), interpolation=cv2.INTER_LANCZOS4
                    )

            if flipped:
                cond_img = cond_img[:, ::-1, :].copy()  # copy to avoid negative stride

            cond_img = self.conditioning_image_transforms(cond_img)
            conditioning_images.append(cond_img)

        example["conditioning_images"] = torch.stack(conditioning_images).to(memory_format=torch.contiguous_format).float()

        return example


# behave as Dataset mock
class DatasetGroup(torch.utils.data.ConcatDataset):
    def __init__(self, datasets: Sequence[Union[DreamBoothDataset, FineTuningDataset]]):
        self.datasets: List[Union[DreamBoothDataset, FineTuningDataset]]

        super().__init__(datasets)

        self.image_data = {}
        self.num_train_images = 0
        self.num_reg_images = 0

        # simply concat together
        # TODO: handling image_data key duplication among dataset
        #   In practical, this is not the big issue because image_data is accessed from outside of dataset only for debug_dataset.
        for dataset in datasets:
            self.image_data.update(dataset.image_data)
            self.num_train_images += dataset.num_train_images
            self.num_reg_images += dataset.num_reg_images

    def add_replacement(self, str_from, str_to):
        for dataset in self.datasets:
            dataset.add_replacement(str_from, str_to)

    # def make_buckets(self):
    #   for dataset in self.datasets:
    #     dataset.make_buckets()

    def enable_XTI(self, *args, **kwargs):
        for dataset in self.datasets:
            dataset.enable_XTI(*args, **kwargs)

    def cache_latents(self, vae, vae_batch_size=1, cache_to_disk=False, is_main_process=True):
        for i, dataset in enumerate(self.datasets):
            print(f"[Dataset {i}]")
            dataset.cache_latents(vae, vae_batch_size, cache_to_disk, is_main_process)

    def cache_text_encoder_outputs(
        self, tokenizers, text_encoders, device, weight_dtype, cache_to_disk=False, is_main_process=True
    ):
        for i, dataset in enumerate(self.datasets):
            print(f"[Dataset {i}]")
            dataset.cache_text_encoder_outputs(tokenizers, text_encoders, device, weight_dtype, cache_to_disk, is_main_process)

    def set_caching_mode(self, caching_mode):
        for dataset in self.datasets:
            dataset.set_caching_mode(caching_mode)

    def verify_bucket_reso_steps(self, min_steps: int):
        for dataset in self.datasets:
            dataset.verify_bucket_reso_steps(min_steps)

    def is_latent_cacheable(self) -> bool:
        return all([dataset.is_latent_cacheable() for dataset in self.datasets])

    def is_text_encoder_output_cacheable(self) -> bool:
        return all([dataset.is_text_encoder_output_cacheable() for dataset in self.datasets])

    def set_current_epoch(self, epoch):
        for dataset in self.datasets:
            dataset.set_current_epoch(epoch)

    def set_current_step(self, step):
        for dataset in self.datasets:
            dataset.set_current_step(step)

    def set_max_train_steps(self, max_train_steps):
        for dataset in self.datasets:
            dataset.set_max_train_steps(max_train_steps)

    def disable_token_padding(self):
        for dataset in self.datasets:
            dataset.disable_token_padding()


def is_disk_cached_latents_is_expected(reso, npz_path: str, flip_aug: bool):
    expected_latents_size = (reso[1] // 8, reso[0] // 8)  # bucket_resoはWxHなので注意

    if not os.path.exists(npz_path):
        return False

    npz = np.load(npz_path)
    if "latents" not in npz or "original_size" not in npz or "crop_ltrb" not in npz:  # old ver?
        return False
    if npz["latents"].shape[1:3] != expected_latents_size:
        return False

    if flip_aug:
        if "latents_flipped" not in npz:
            return False
        if npz["latents_flipped"].shape[1:3] != expected_latents_size:
            return False

    return True


# 戻り値は、latents_tensor, (original_size width, original_size height), (crop left, crop top)
def load_latents_from_disk(
    npz_path,
) -> Tuple[Optional[torch.Tensor], Optional[List[int]], Optional[List[int]], Optional[torch.Tensor], Optional[np.ndarray]]:
    npz = np.load(npz_path)
    if "latents" not in npz:
        raise ValueError(f"error: npz is old format. please re-generate {npz_path}")

    latents = npz["latents"]
    original_size = npz["original_size"].tolist()
    crop_ltrb = npz["crop_ltrb"].tolist()
    flipped_latents = npz["latents_flipped"] if "latents_flipped" in npz else None
    mask = npz["mask"] if "mask" in npz else None
    if mask is not None:
        mask = mask.astype(np.float32)    
    return latents, original_size, crop_ltrb, flipped_latents, mask


def save_latents_to_disk(npz_path, latents_tensor, original_size, crop_ltrb, flipped_latents_tensor=None, mask=None):
    kwargs = {}
    if flipped_latents_tensor is not None:
        kwargs["latents_flipped"] = flipped_latents_tensor.float().cpu().numpy()
    if mask is not None:
        kwargs["mask"] = np.array(mask, dtype=np.uint8)       
    np.savez_compressed(
        npz_path,
        latents=latents_tensor.float().cpu().numpy(),
        original_size=np.array(original_size),
        crop_ltrb=np.array(crop_ltrb),
        **kwargs,
    )


def debug_dataset(train_dataset, show_input_ids=False):
    print(f"Total dataset length (steps) / データセットの長さ（ステップ数）: {len(train_dataset)}")
    print("`S` for next step, `E` for next epoch no. , Escape for exit. / Sキーで次のステップ、Eキーで次のエポック、Escキーで中断、終了します")

    epoch = 1
    while True:
        print(f"\nepoch: {epoch}")

        steps = (epoch - 1) * len(train_dataset) + 1
        indices = list(range(len(train_dataset)))
        random.shuffle(indices)

        k = 0
        for i, idx in enumerate(indices):
            train_dataset.set_current_epoch(epoch)
            train_dataset.set_current_step(steps)
            print(f"steps: {steps} ({i + 1}/{len(train_dataset)})")

            example = train_dataset[idx]
            if example["latents"] is not None:
                print(f"sample has latents from npz file: {example['latents'].size()}")
            for j, (ik, cap, lw, iid, orgsz, crptl, trgsz, flpdz) in enumerate(
                zip(
                    example["image_keys"],
                    example["captions"],
                    example["loss_weights"],
                    example["input_ids"],
                    example["original_sizes_hw"],
                    example["crop_top_lefts"],
                    example["target_sizes_hw"],
                    example["flippeds"],
                )
            ):
                print(
                    f'{ik}, size: {train_dataset.image_data[ik].image_size}, loss weight: {lw}, caption: "{cap}", original size: {orgsz}, crop top left: {crptl}, target size: {trgsz}, flipped: {flpdz}'
                )
                if "network_multipliers" in example:
                    print(f"network multiplier: {example['network_multipliers'][j]}")

                if show_input_ids:
                    print(f"input ids: {iid}")
                    if "input_ids2" in example:
                        print(f"input ids2: {example['input_ids2'][j]}")
                if example["images"] is not None:
                    im = example["images"][j]
                    print(f"image size: {im.size()}")
                    im = ((im.numpy() + 1.0) * 127.5).astype(np.uint8)
                    im = np.transpose(im, (1, 2, 0))  # c,H,W -> H,W,c
                    im = im[:, :, ::-1]  # RGB -> BGR (OpenCV)

                    if "conditioning_images" in example:
                        cond_img = example["conditioning_images"][j]
                        print(f"conditioning image size: {cond_img.size()}")
                        cond_img = ((cond_img.numpy() + 1.0) * 127.5).astype(np.uint8)
                        cond_img = np.transpose(cond_img, (1, 2, 0))
                        cond_img = cond_img[:, :, ::-1]
                        if os.name == "nt":
                            cv2.imshow("cond_img", cond_img)

                    if os.name == "nt":  # only windows
                        cv2.imshow("img", im)
                        k = cv2.waitKey()
                        cv2.destroyAllWindows()
                    if k == 27 or k == ord("s") or k == ord("e"):
                        break
            steps += 1

            if k == ord("e"):
                break
            if k == 27 or (example["images"] is None and i >= 8):
                k = 27
                break
        if k == 27:
            break

        epoch += 1


def glob_images(directory, base="*"):
    img_paths = []
    for ext in IMAGE_EXTENSIONS:
        if base == "*":
            img_paths.extend(glob.glob(os.path.join(glob.escape(directory), base + ext)))
        else:
            img_paths.extend(glob.glob(glob.escape(os.path.join(directory, base + ext))))
    img_paths = list(set(img_paths))  # 重複を排除
    img_paths.sort()
    return img_paths


def glob_images_pathlib(dir_path, recursive):
    image_paths = []
    if recursive:
        for ext in IMAGE_EXTENSIONS:
            image_paths += list(dir_path.rglob("*" + ext))
    else:
        for ext in IMAGE_EXTENSIONS:
            image_paths += list(dir_path.glob("*" + ext))
    image_paths = list(set(image_paths))  # 重複を排除
    image_paths.sort()
    return image_paths


class MinimalDataset(BaseDataset):
    def __init__(self, tokenizer, max_token_length, resolution, network_multiplier, debug_dataset=False):
        super().__init__(tokenizer, max_token_length, resolution, network_multiplier, debug_dataset)

        self.num_train_images = 0  # update in subclass
        self.num_reg_images = 0  # update in subclass
        self.datasets = [self]
        self.batch_size = 1  # update in subclass

        self.subsets = [self]
        self.num_repeats = 1  # update in subclass if needed
        self.img_count = 1  # update in subclass if needed
        self.bucket_info = {}
        self.is_reg = False
        self.image_dir = "dummy"  # for metadata

    def verify_bucket_reso_steps(self, min_steps: int):
        pass

    def is_latent_cacheable(self) -> bool:
        return False

    def __len__(self):
        raise NotImplementedError

    # override to avoid shuffling buckets
    def set_current_epoch(self, epoch):
        self.current_epoch = epoch

    def __getitem__(self, idx):
        r"""
        The subclass may have image_data for debug_dataset, which is a dict of ImageInfo objects.

        Returns: example like this:

            for i in range(batch_size):
                image_key = ...  # whatever hashable
                image_keys.append(image_key)

                image = ...  # PIL Image
                img_tensor = self.image_transforms(img)
                images.append(img_tensor)

                caption = ...  # str
                input_ids = self.get_input_ids(caption)
                input_ids_list.append(input_ids)

                captions.append(caption)

            images = torch.stack(images, dim=0)
            input_ids_list = torch.stack(input_ids_list, dim=0)
            example = {
                "images": images,
                "input_ids": input_ids_list,
                "captions": captions,   # for debug_dataset
                "latents": None,
                "image_keys": image_keys,   # for debug_dataset
                "loss_weights": torch.ones(batch_size, dtype=torch.float32),
            }
            return example
        """
        raise NotImplementedError


def load_arbitrary_dataset(args, tokenizer) -> MinimalDataset:
    module = ".".join(args.dataset_class.split(".")[:-1])
    dataset_class = args.dataset_class.split(".")[-1]
    module = importlib.import_module(module)
    dataset_class = getattr(module, dataset_class)
    train_dataset_group: MinimalDataset = dataset_class(tokenizer, args.max_token_length, args.resolution, args.debug_dataset)
    return train_dataset_group


def load_image(image_path):
    image = Image.open(image_path)
<<<<<<< HEAD
    if not image.mode == "RGBA":
        image = image.convert("RGBA")
=======
    if not image.mode == "RGB":
        image = Image.convert("RGBA") 
        custom_bg = Image.new("RGBA", image.size, (255, 0, 0, 0))
        merged_image = Image.alpha_composite(custom_bg, image)                    
        image = merged_image.convert("RGB")
>>>>>>> 94f55ed5
    img = np.array(image, np.uint8)
    img[..., -1] = load_mask(image_path, img.shape[:2])
    return img

<<<<<<< HEAD

def load_mask(image_path, target_shape):
    p = pathlib.Path(image_path)
    mask_path = os.path.join(p.parent, 'mask', p.stem + '.png')
    result = None

    if os.path.exists(mask_path):
        try:
            mask_img = Image.open(mask_path)
            mask = np.array(mask_img)
            if len(mask.shape) > 2 and mask.max() <= 255:
                result = np.array(mask_img.convert("L"))
            elif len(mask.shape) == 2 and mask.max() > 255:
                result = mask // (((2 ** 16) - 1) // 255)
            elif len(mask.shape) == 2 and mask.max() <= 255:
                result = mask
            else:
                print(f"{mask_path} has invalid mask format: using default mask")
        except:
            print(f"failed to load mask: {mask_path}")

    # use default when mask file is unavailable
    if result is None:
        result = np.full(target_shape, 255, np.uint8)

    # stretch mask to image shape
    if result.shape != target_shape:
        result = cv2.resize(result, dsize=target_shape, interpolation=cv2.INTER_LINEAR)

    return result


=======
>>>>>>> 94f55ed5
# 画像を読み込む。戻り値はnumpy.ndarray,(original width, original height),(crop left, crop top, crop right, crop bottom)
def trim_and_resize_if_required(
    random_crop: bool, image: Image.Image, reso, resized_size: Tuple[int, int]
) -> Tuple[np.ndarray, Tuple[int, int], Tuple[int, int, int, int]]:
    image_height, image_width = image.shape[0:2]
    original_size = (image_width, image_height)  # size before resize

    if image_width != resized_size[0] or image_height != resized_size[1]:
        # リサイズする
        image = cv2.resize(image, resized_size, interpolation=cv2.INTER_AREA)  # INTER_AREAでやりたいのでcv2でリサイズ

    image_height, image_width = image.shape[0:2]

    if image_width > reso[0]:
        trim_size = image_width - reso[0]
        p = trim_size // 2 if not random_crop else random.randint(0, trim_size)
        # print("w", trim_size, p)
        image = image[:, p : p + reso[0]]
    if image_height > reso[1]:
        trim_size = image_height - reso[1]
        p = trim_size // 2 if not random_crop else random.randint(0, trim_size)
        # print("h", trim_size, p)
        image = image[p : p + reso[1]]

    # random cropの場合のcropされた値をどうcrop left/topに反映するべきか全くアイデアがない
    # I have no idea how to reflect the cropped value in crop left/top in the case of random crop

    crop_ltrb = BucketManager.get_crop_ltrb(reso, original_size)

    assert image.shape[0] == reso[1] and image.shape[1] == reso[0], f"internal error, illegal trimmed size: {image.shape}, {reso}"
    return image, original_size, crop_ltrb


def cache_batch_latents(
    vae: AutoencoderKL, cache_to_disk: bool, image_infos: List[ImageInfo], flip_aug: bool, random_crop: bool
) -> None:
    r"""
    requires image_infos to have: absolute_path, bucket_reso, resized_size, latents_npz
    optionally requires image_infos to have: image
    if cache_to_disk is True, set info.latents_npz
        flipped latents is also saved if flip_aug is True
    if cache_to_disk is False, set info.latents
        latents_flipped is also set if flip_aug is True
    latents_original_size and latents_crop_ltrb are also set
    """
    images = []
    masks = []
    for info in image_infos:
        image = load_image(info.absolute_path) if info.image is None else np.array(info.image, np.uint8)
        # TODO 画像のメタデータが壊れていて、メタデータから割り当てたbucketと実際の画像サイズが一致しない場合があるのでチェック追加要
        image, original_size, crop_ltrb = trim_and_resize_if_required(random_crop, image, info.bucket_reso, info.resized_size)
        # alpha channel contains loss mask, separate it
        mask = image[:, :, -1] / 255
        image = image[:, :, :3]
        image = IMAGE_TRANSFORMS(image)
        images.append(image)
        masks.append(mask)

        info.latents_original_size = original_size
        info.latents_crop_ltrb = crop_ltrb

    img_tensors = torch.stack(images, dim=0)
    img_tensors = img_tensors.to(device=vae.device, dtype=vae.dtype)

    with torch.no_grad():
        latents = vae.encode(img_tensors).latent_dist.sample().to("cpu")

    if flip_aug:
        img_tensors = torch.flip(img_tensors, dims=[3])
        with torch.no_grad():
            flipped_latents = vae.encode(img_tensors).latent_dist.sample().to("cpu")
    else:
        flipped_latents = [None] * len(latents)

    for info, latent, flipped_latent, mask in zip(image_infos, latents, flipped_latents, masks):
        # check NaN
        if torch.isnan(latents).any() or (flipped_latent is not None and torch.isnan(flipped_latent).any()):
            raise RuntimeError(f"NaN detected in latents: {info.absolute_path}")

        if cache_to_disk:
            save_latents_to_disk(info.latents_npz, latent, info.latents_original_size, info.latents_crop_ltrb, flipped_latent, mask)
        else:
            info.latents = latent
            info.mask = mask
            if flip_aug:
                info.latents_flipped = flipped_latent
                info.mask_flipped = mask.flip(mask, dims=[3])

    # FIXME this slows down caching a lot, specify this as an option
    if torch.cuda.is_available():
        torch.cuda.empty_cache()


def cache_batch_text_encoder_outputs(
    image_infos, tokenizers, text_encoders, max_token_length, cache_to_disk, input_ids1, input_ids2, dtype
):
    input_ids1 = input_ids1.to(text_encoders[0].device)
    input_ids2 = input_ids2.to(text_encoders[1].device)

    with torch.no_grad():
        b_hidden_state1, b_hidden_state2, b_pool2 = get_hidden_states_sdxl(
            max_token_length,
            input_ids1,
            input_ids2,
            tokenizers[0],
            tokenizers[1],
            text_encoders[0],
            text_encoders[1],
            dtype,
        )

        # ここでcpuに移動しておかないと、上書きされてしまう
        b_hidden_state1 = b_hidden_state1.detach().to("cpu")  # b,n*75+2,768
        b_hidden_state2 = b_hidden_state2.detach().to("cpu")  # b,n*75+2,1280
        b_pool2 = b_pool2.detach().to("cpu")  # b,1280

    for info, hidden_state1, hidden_state2, pool2 in zip(image_infos, b_hidden_state1, b_hidden_state2, b_pool2):
        if cache_to_disk:
            save_text_encoder_outputs_to_disk(info.text_encoder_outputs_npz, hidden_state1, hidden_state2, pool2)
        else:
            info.text_encoder_outputs1 = hidden_state1
            info.text_encoder_outputs2 = hidden_state2
            info.text_encoder_pool2 = pool2


def save_text_encoder_outputs_to_disk(npz_path, hidden_state1, hidden_state2, pool2):
    np.savez(
        npz_path,
        hidden_state1=hidden_state1.cpu().float().numpy(),
        hidden_state2=hidden_state2.cpu().float().numpy(),
        pool2=pool2.cpu().float().numpy(),
    )


def load_text_encoder_outputs_from_disk(npz_path):
    with np.load(npz_path) as f:
        hidden_state1 = torch.from_numpy(f["hidden_state1"])
        hidden_state2 = torch.from_numpy(f["hidden_state2"]) if "hidden_state2" in f else None
        pool2 = torch.from_numpy(f["pool2"]) if "pool2" in f else None
    return hidden_state1, hidden_state2, pool2


# endregion

# region モジュール入れ替え部
"""
高速化のためのモジュール入れ替え
"""

# FlashAttentionを使うCrossAttention
# based on https://github.com/lucidrains/memory-efficient-attention-pytorch/blob/main/memory_efficient_attention_pytorch/flash_attention.py
# LICENSE MIT https://github.com/lucidrains/memory-efficient-attention-pytorch/blob/main/LICENSE

# constants

EPSILON = 1e-6

# helper functions


def exists(val):
    return val is not None


def default(val, d):
    return val if exists(val) else d


def model_hash(filename):
    """Old model hash used by stable-diffusion-webui"""
    try:
        with open(filename, "rb") as file:
            m = hashlib.sha256()

            file.seek(0x100000)
            m.update(file.read(0x10000))
            return m.hexdigest()[0:8]
    except FileNotFoundError:
        return "NOFILE"
    except IsADirectoryError:  # Linux?
        return "IsADirectory"
    except PermissionError:  # Windows
        return "IsADirectory"


def calculate_sha256(filename):
    """New model hash used by stable-diffusion-webui"""
    try:
        hash_sha256 = hashlib.sha256()
        blksize = 1024 * 1024

        with open(filename, "rb") as f:
            for chunk in iter(lambda: f.read(blksize), b""):
                hash_sha256.update(chunk)

        return hash_sha256.hexdigest()
    except FileNotFoundError:
        return "NOFILE"
    except IsADirectoryError:  # Linux?
        return "IsADirectory"
    except PermissionError:  # Windows
        return "IsADirectory"


def precalculate_safetensors_hashes(tensors, metadata):
    """Precalculate the model hashes needed by sd-webui-additional-networks to
    save time on indexing the model later."""

    # Because writing user metadata to the file can change the result of
    # sd_models.model_hash(), only retain the training metadata for purposes of
    # calculating the hash, as they are meant to be immutable
    metadata = {k: v for k, v in metadata.items() if k.startswith("ss_")}

    bytes = safetensors.torch.save(tensors, metadata)
    b = BytesIO(bytes)

    model_hash = addnet_hash_safetensors(b)
    legacy_hash = addnet_hash_legacy(b)
    return model_hash, legacy_hash


def addnet_hash_legacy(b):
    """Old model hash used by sd-webui-additional-networks for .safetensors format files"""
    m = hashlib.sha256()

    b.seek(0x100000)
    m.update(b.read(0x10000))
    return m.hexdigest()[0:8]


def addnet_hash_safetensors(b):
    """New model hash used by sd-webui-additional-networks for .safetensors format files"""
    hash_sha256 = hashlib.sha256()
    blksize = 1024 * 1024

    b.seek(0)
    header = b.read(8)
    n = int.from_bytes(header, "little")

    offset = n + 8
    b.seek(offset)
    for chunk in iter(lambda: b.read(blksize), b""):
        hash_sha256.update(chunk)

    return hash_sha256.hexdigest()


def get_git_revision_hash() -> str:
    try:
        return subprocess.check_output(["git", "rev-parse", "HEAD"], cwd=os.path.dirname(__file__)).decode("ascii").strip()
    except:
        return "(unknown)"


# def replace_unet_modules(unet: diffusers.models.unet_2d_condition.UNet2DConditionModel, mem_eff_attn, xformers):
#     replace_attentions_for_hypernetwork()
#     # unet is not used currently, but it is here for future use
#     unet.enable_xformers_memory_efficient_attention()
#     return
#     if mem_eff_attn:
#         unet.set_attn_processor(FlashAttnProcessor())
#     elif xformers:
#         unet.enable_xformers_memory_efficient_attention()


# def replace_unet_cross_attn_to_xformers():
#     print("CrossAttention.forward has been replaced to enable xformers.")
#     try:
#         import xformers.ops
#     except ImportError:
#         raise ImportError("No xformers / xformersがインストールされていないようです")

#     def forward_xformers(self, x, context=None, mask=None):
#         h = self.heads
#         q_in = self.to_q(x)

#         context = default(context, x)
#         context = context.to(x.dtype)

#         if hasattr(self, "hypernetwork") and self.hypernetwork is not None:
#             context_k, context_v = self.hypernetwork.forward(x, context)
#             context_k = context_k.to(x.dtype)
#             context_v = context_v.to(x.dtype)
#         else:
#             context_k = context
#             context_v = context

#         k_in = self.to_k(context_k)
#         v_in = self.to_v(context_v)

#         q, k, v = map(lambda t: rearrange(t, "b n (h d) -> b n h d", h=h), (q_in, k_in, v_in))
#         del q_in, k_in, v_in

#         q = q.contiguous()
#         k = k.contiguous()
#         v = v.contiguous()
#         out = xformers.ops.memory_efficient_attention(q, k, v, attn_bias=None)  # 最適なのを選んでくれる

#         out = rearrange(out, "b n h d -> b n (h d)", h=h)

#         # diffusers 0.7.0~
#         out = self.to_out[0](out)
#         out = self.to_out[1](out)
#         return out


#     diffusers.models.attention.CrossAttention.forward = forward_xformers
def replace_unet_modules(unet: UNet2DConditionModel, mem_eff_attn, xformers, sdpa):
    if mem_eff_attn:
        print("Enable memory efficient attention for U-Net")
        unet.set_use_memory_efficient_attention(False, True)
    elif xformers:
        print("Enable xformers for U-Net")
        try:
            import xformers.ops
        except ImportError:
            raise ImportError("No xformers / xformersがインストールされていないようです")

        unet.set_use_memory_efficient_attention(True, False)
    elif sdpa:
        print("Enable SDPA for U-Net")
        unet.set_use_sdpa(True)


"""
def replace_vae_modules(vae: diffusers.models.AutoencoderKL, mem_eff_attn, xformers):
    # vae is not used currently, but it is here for future use
    if mem_eff_attn:
        replace_vae_attn_to_memory_efficient()
    elif xformers:
        # とりあえずDiffusersのxformersを使う。AttentionがあるのはMidBlockのみ
        print("Use Diffusers xformers for VAE")
        vae.encoder.mid_block.attentions[0].set_use_memory_efficient_attention_xformers(True)
        vae.decoder.mid_block.attentions[0].set_use_memory_efficient_attention_xformers(True)


def replace_vae_attn_to_memory_efficient():
    print("AttentionBlock.forward has been replaced to FlashAttention (not xformers)")
    flash_func = FlashAttentionFunction

    def forward_flash_attn(self, hidden_states):
        print("forward_flash_attn")
        q_bucket_size = 512
        k_bucket_size = 1024

        residual = hidden_states
        batch, channel, height, width = hidden_states.shape

        # norm
        hidden_states = self.group_norm(hidden_states)

        hidden_states = hidden_states.view(batch, channel, height * width).transpose(1, 2)

        # proj to q, k, v
        query_proj = self.query(hidden_states)
        key_proj = self.key(hidden_states)
        value_proj = self.value(hidden_states)

        query_proj, key_proj, value_proj = map(
            lambda t: rearrange(t, "b n (h d) -> b h n d", h=self.num_heads), (query_proj, key_proj, value_proj)
        )

        out = flash_func.apply(query_proj, key_proj, value_proj, None, False, q_bucket_size, k_bucket_size)

        out = rearrange(out, "b h n d -> b n (h d)")

        # compute next hidden_states
        hidden_states = self.proj_attn(hidden_states)
        hidden_states = hidden_states.transpose(-1, -2).reshape(batch, channel, height, width)

        # res connect and rescale
        hidden_states = (hidden_states + residual) / self.rescale_output_factor
        return hidden_states

    diffusers.models.attention.AttentionBlock.forward = forward_flash_attn
"""


# endregion


# region arguments


def load_metadata_from_safetensors(safetensors_file: str) -> dict:
    """r
    This method locks the file. see https://github.com/huggingface/safetensors/issues/164
    If the file isn't .safetensors or doesn't have metadata, return empty dict.
    """
    if os.path.splitext(safetensors_file)[1] != ".safetensors":
        return {}

    with safetensors.safe_open(safetensors_file, framework="pt", device="cpu") as f:
        metadata = f.metadata()
    if metadata is None:
        metadata = {}
    return metadata


# this metadata is referred from train_network and various scripts, so we wrote here
SS_METADATA_KEY_V2 = "ss_v2"
SS_METADATA_KEY_BASE_MODEL_VERSION = "ss_base_model_version"
SS_METADATA_KEY_NETWORK_MODULE = "ss_network_module"
SS_METADATA_KEY_NETWORK_DIM = "ss_network_dim"
SS_METADATA_KEY_NETWORK_ALPHA = "ss_network_alpha"
SS_METADATA_KEY_NETWORK_ARGS = "ss_network_args"

SS_METADATA_MINIMUM_KEYS = [
    SS_METADATA_KEY_V2,
    SS_METADATA_KEY_BASE_MODEL_VERSION,
    SS_METADATA_KEY_NETWORK_MODULE,
    SS_METADATA_KEY_NETWORK_DIM,
    SS_METADATA_KEY_NETWORK_ALPHA,
    SS_METADATA_KEY_NETWORK_ARGS,
]


def build_minimum_network_metadata(
    v2: Optional[bool],
    base_model: Optional[str],
    network_module: str,
    network_dim: str,
    network_alpha: str,
    network_args: Optional[dict],
):
    # old LoRA doesn't have base_model
    metadata = {
        SS_METADATA_KEY_NETWORK_MODULE: network_module,
        SS_METADATA_KEY_NETWORK_DIM: network_dim,
        SS_METADATA_KEY_NETWORK_ALPHA: network_alpha,
    }
    if v2 is not None:
        metadata[SS_METADATA_KEY_V2] = v2
    if base_model is not None:
        metadata[SS_METADATA_KEY_BASE_MODEL_VERSION] = base_model
    if network_args is not None:
        metadata[SS_METADATA_KEY_NETWORK_ARGS] = json.dumps(network_args)
    return metadata


def get_sai_model_spec(
    state_dict: dict,
    args: argparse.Namespace,
    sdxl: bool,
    lora: bool,
    textual_inversion: bool,
    is_stable_diffusion_ckpt: Optional[bool] = None,  # None for TI and LoRA
):
    timestamp = time.time()

    v2 = args.v2
    v_parameterization = args.v_parameterization
    reso = args.resolution

    title = args.metadata_title if args.metadata_title is not None else args.output_name

    if args.min_timestep is not None or args.max_timestep is not None:
        min_time_step = args.min_timestep if args.min_timestep is not None else 0
        max_time_step = args.max_timestep if args.max_timestep is not None else 1000
        timesteps = (min_time_step, max_time_step)
    else:
        timesteps = None

    metadata = sai_model_spec.build_metadata(
        state_dict,
        v2,
        v_parameterization,
        sdxl,
        lora,
        textual_inversion,
        timestamp,
        title=title,
        reso=reso,
        is_stable_diffusion_ckpt=is_stable_diffusion_ckpt,
        author=args.metadata_author,
        description=args.metadata_description,
        license=args.metadata_license,
        tags=args.metadata_tags,
        timesteps=timesteps,
        clip_skip=args.clip_skip,  # None or int
    )
    return metadata


def add_sd_models_arguments(parser: argparse.ArgumentParser):
    # for pretrained models
    parser.add_argument("--v2", action="store_true", help="load Stable Diffusion v2.0 model / Stable Diffusion 2.0のモデルを読み込む")
    parser.add_argument(
        "--v_parameterization", action="store_true", help="enable v-parameterization training / v-parameterization学習を有効にする"
    )
    parser.add_argument(
        "--pretrained_model_name_or_path",
        type=str,
        default=None,
        help="pretrained model to train, directory to Diffusers model or StableDiffusion checkpoint / 学習元モデル、Diffusers形式モデルのディレクトリまたはStableDiffusionのckptファイル",
    )
    parser.add_argument(
        "--tokenizer_cache_dir",
        type=str,
        default=None,
        help="directory for caching Tokenizer (for offline training) / Tokenizerをキャッシュするディレクトリ（ネット接続なしでの学習のため）",
    )


def add_optimizer_arguments(parser: argparse.ArgumentParser):
    parser.add_argument(
        "--optimizer_type",
        type=str,
        default="",
        help="Optimizer to use / オプティマイザの種類: AdamW (default), AdamW8bit, PagedAdamW, PagedAdamW8bit, PagedAdamW32bit, Lion8bit, PagedLion8bit, Lion, SGDNesterov, SGDNesterov8bit, DAdaptation(DAdaptAdamPreprint), DAdaptAdaGrad, DAdaptAdam, DAdaptAdan, DAdaptAdanIP, DAdaptLion, DAdaptSGD, AdaFactor",
    )

    # backward compatibility
    parser.add_argument(
        "--use_8bit_adam",
        action="store_true",
        help="use 8bit AdamW optimizer (requires bitsandbytes) / 8bit Adamオプティマイザを使う（bitsandbytesのインストールが必要）",
    )
    parser.add_argument(
        "--use_lion_optimizer",
        action="store_true",
        help="use Lion optimizer (requires lion-pytorch) / Lionオプティマイザを使う（ lion-pytorch のインストールが必要）",
    )

    parser.add_argument("--learning_rate", type=float, default=2.0e-6, help="learning rate / 学習率")
    parser.add_argument(
        "--max_grad_norm", default=1.0, type=float, help="Max gradient norm, 0 for no clipping / 勾配正規化の最大norm、0でclippingを行わない"
    )

    parser.add_argument(
        "--optimizer_args",
        type=str,
        default=None,
        nargs="*",
        help='additional arguments for optimizer (like "weight_decay=0.01 betas=0.9,0.999 ...") / オプティマイザの追加引数（例： "weight_decay=0.01 betas=0.9,0.999 ..."）',
    )

    parser.add_argument("--lr_scheduler_type", type=str, default="", help="custom scheduler module / 使用するスケジューラ")
    parser.add_argument(
        "--lr_scheduler_args",
        type=str,
        default=None,
        nargs="*",
        help='additional arguments for scheduler (like "T_max=100") / スケジューラの追加引数（例： "T_max100"）',
    )

    parser.add_argument(
        "--lr_scheduler",
        type=str,
        default="constant",
        help="scheduler to use for learning rate / 学習率のスケジューラ: linear, cosine, cosine_with_restarts, polynomial, constant (default), constant_with_warmup, adafactor",
    )
    parser.add_argument(
        "--lr_warmup_steps",
        type=int,
        default=0,
        help="Number of steps for the warmup in the lr scheduler (default is 0) / 学習率のスケジューラをウォームアップするステップ数（デフォルト0）",
    )
    parser.add_argument(
        "--lr_scheduler_num_cycles",
        type=int,
        default=1,
        help="Number of restarts for cosine scheduler with restarts / cosine with restartsスケジューラでのリスタート回数",
    )
    parser.add_argument(
        "--lr_scheduler_power",
        type=float,
        default=1,
        help="Polynomial power for polynomial scheduler / polynomialスケジューラでのpolynomial power",
    )


def add_training_arguments(parser: argparse.ArgumentParser, support_dreambooth: bool):
    parser.add_argument("--output_dir", type=str, default=None, help="directory to output trained model / 学習後のモデル出力先ディレクトリ")
    parser.add_argument("--output_name", type=str, default=None, help="base name of trained model file / 学習後のモデルの拡張子を除くファイル名")
    parser.add_argument(
        "--huggingface_repo_id", type=str, default=None, help="huggingface repo name to upload / huggingfaceにアップロードするリポジトリ名"
    )
    parser.add_argument(
        "--huggingface_repo_type", type=str, default=None, help="huggingface repo type to upload / huggingfaceにアップロードするリポジトリの種類"
    )
    parser.add_argument(
        "--huggingface_path_in_repo",
        type=str,
        default=None,
        help="huggingface model path to upload files / huggingfaceにアップロードするファイルのパス",
    )
    parser.add_argument("--huggingface_token", type=str, default=None, help="huggingface token / huggingfaceのトークン")
    parser.add_argument(
        "--huggingface_repo_visibility",
        type=str,
        default=None,
        help="huggingface repository visibility ('public' for public, 'private' or None for private) / huggingfaceにアップロードするリポジトリの公開設定（'public'で公開、'private'またはNoneで非公開）",
    )
    parser.add_argument(
        "--save_state_to_huggingface", action="store_true", help="save state to huggingface / huggingfaceにstateを保存する"
    )
    parser.add_argument(
        "--resume_from_huggingface",
        action="store_true",
        help="resume from huggingface (ex: --resume {repo_id}/{path_in_repo}:{revision}:{repo_type}) / huggingfaceから学習を再開する(例: --resume {repo_id}/{path_in_repo}:{revision}:{repo_type})",
    )
    parser.add_argument(
        "--async_upload",
        action="store_true",
        help="upload to huggingface asynchronously / huggingfaceに非同期でアップロードする",
    )
    parser.add_argument(
        "--save_precision",
        type=str,
        default=None,
        choices=[None, "float", "fp16", "bf16"],
        help="precision in saving / 保存時に精度を変更して保存する",
    )
    parser.add_argument(
        "--save_every_n_epochs", type=int, default=None, help="save checkpoint every N epochs / 学習中のモデルを指定エポックごとに保存する"
    )
    parser.add_argument(
        "--save_every_n_steps", type=int, default=None, help="save checkpoint every N steps / 学習中のモデルを指定ステップごとに保存する"
    )
    parser.add_argument(
        "--save_n_epoch_ratio",
        type=int,
        default=None,
        help="save checkpoint N epoch ratio (for example 5 means save at least 5 files total) / 学習中のモデルを指定のエポック割合で保存する（たとえば5を指定すると最低5個のファイルが保存される）",
    )
    parser.add_argument(
        "--save_last_n_epochs",
        type=int,
        default=None,
        help="save last N checkpoints when saving every N epochs (remove older checkpoints) / 指定エポックごとにモデルを保存するとき最大Nエポック保存する（古いチェックポイントは削除する）",
    )
    parser.add_argument(
        "--save_last_n_epochs_state",
        type=int,
        default=None,
        help="save last N checkpoints of state (overrides the value of --save_last_n_epochs)/ 最大Nエポックstateを保存する（--save_last_n_epochsの指定を上書きする）",
    )
    parser.add_argument(
        "--save_last_n_steps",
        type=int,
        default=None,
        help="save checkpoints until N steps elapsed (remove older checkpoints if N steps elapsed) / 指定ステップごとにモデルを保存するとき、このステップ数経過するまで保存する（このステップ数経過したら削除する）",
    )
    parser.add_argument(
        "--save_last_n_steps_state",
        type=int,
        default=None,
        help="save states until N steps elapsed (remove older states if N steps elapsed, overrides --save_last_n_steps) / 指定ステップごとにstateを保存するとき、このステップ数経過するまで保存する（このステップ数経過したら削除する。--save_last_n_stepsを上書きする）",
    )
    parser.add_argument(
        "--save_state",
        action="store_true",
        help="save training state additionally (including optimizer states etc.) / optimizerなど学習状態も含めたstateを追加で保存する",
    )
    parser.add_argument("--resume", type=str, default=None, help="saved state to resume training / 学習再開するモデルのstate")

    parser.add_argument("--train_batch_size", type=int, default=1, help="batch size for training / 学習時のバッチサイズ")
    parser.add_argument(
        "--max_token_length",
        type=int,
        default=None,
        choices=[None, 150, 225],
        help="max token length of text encoder (default for 75, 150 or 225) / text encoderのトークンの最大長（未指定で75、150または225が指定可）",
    )
    parser.add_argument(
        "--mem_eff_attn",
        action="store_true",
        help="use memory efficient attention for CrossAttention / CrossAttentionに省メモリ版attentionを使う",
    )
    parser.add_argument("--torch_compile", action="store_true", help="use torch.compile (requires PyTorch 2.0) / torch.compile を使う")
    parser.add_argument(
        "--dynamo_backend",
        type=str,
        default="inductor",
        # available backends:
        # https://github.com/huggingface/accelerate/blob/d1abd59114ada8ba673e1214218cb2878c13b82d/src/accelerate/utils/dataclasses.py#L376-L388C5
        # https://pytorch.org/docs/stable/torch.compiler.html
        choices=["eager", "aot_eager", "inductor", "aot_ts_nvfuser", "nvprims_nvfuser", "cudagraphs", "ofi", "fx2trt", "onnxrt"],
        help="dynamo backend type (default is inductor) / dynamoのbackendの種類（デフォルトは inductor）",
    )
    parser.add_argument("--xformers", action="store_true", help="use xformers for CrossAttention / CrossAttentionにxformersを使う")
    parser.add_argument(
        "--sdpa",
        action="store_true",
        help="use sdpa for CrossAttention (requires PyTorch 2.0) / CrossAttentionにsdpaを使う（PyTorch 2.0が必要）",
    )
    parser.add_argument(
        "--vae", type=str, default=None, help="path to checkpoint of vae to replace / VAEを入れ替える場合、VAEのcheckpointファイルまたはディレクトリ"
    )

    parser.add_argument("--max_train_steps", type=int, default=1600, help="training steps / 学習ステップ数")
    parser.add_argument(
        "--max_train_epochs",
        type=int,
        default=None,
        help="training epochs (overrides max_train_steps) / 学習エポック数（max_train_stepsを上書きします）",
    )
    parser.add_argument(
        "--max_data_loader_n_workers",
        type=int,
        default=8,
        help="max num workers for DataLoader (lower is less main RAM usage, faster epoch start and slower data loading) / DataLoaderの最大プロセス数（小さい値ではメインメモリの使用量が減りエポック間の待ち時間が減りますが、データ読み込みは遅くなります）",
    )
    parser.add_argument(
        "--persistent_data_loader_workers",
        action="store_true",
        help="persistent DataLoader workers (useful for reduce time gap between epoch, but may use more memory) / DataLoader のワーカーを持続させる (エポック間の時間差を少なくするのに有効だが、より多くのメモリを消費する可能性がある)",
    )
    parser.add_argument("--seed", type=int, default=None, help="random seed for training / 学習時の乱数のseed")
    parser.add_argument(
        "--gradient_checkpointing", action="store_true", help="enable gradient checkpointing / grandient checkpointingを有効にする"
    )
    parser.add_argument(
        "--gradient_accumulation_steps",
        type=int,
        default=1,
        help="Number of updates steps to accumulate before performing a backward/update pass / 学習時に逆伝播をする前に勾配を合計するステップ数",
    )
    parser.add_argument(
        "--mixed_precision", type=str, default="no", choices=["no", "fp16", "bf16"], help="use mixed precision / 混合精度を使う場合、その精度"
    )
    parser.add_argument("--full_fp16", action="store_true", help="fp16 training including gradients / 勾配も含めてfp16で学習する")
    parser.add_argument(
        "--full_bf16", action="store_true", help="bf16 training including gradients / 勾配も含めてbf16で学習する"
    )  # TODO move to SDXL training, because it is not supported by SD1/2
    parser.add_argument("--fp8_base", action="store_true", help="use fp8 for base model / base modelにfp8を使う")
    parser.add_argument(
        "--ddp_timeout",
        type=int,
        default=None,
        help="DDP timeout (min, None for default of accelerate) / DDPのタイムアウト（分、Noneでaccelerateのデフォルト）",
    )
    parser.add_argument(
        "--ddp_gradient_as_bucket_view",
        action="store_true",
        help="enable gradient_as_bucket_view for DDP / DDPでgradient_as_bucket_viewを有効にする",
    )
    parser.add_argument(
        "--ddp_static_graph",
        action="store_true",
        help="enable static_graph for DDP / DDPでstatic_graphを有効にする",
    )
    parser.add_argument(
        "--clip_skip",
        type=int,
        default=None,
        help="use output of nth layer from back of text encoder (n>=1) / text encoderの後ろからn番目の層の出力を用いる（nは1以上）",
    )
    parser.add_argument(
        "--logging_dir",
        type=str,
        default=None,
        help="enable logging and output TensorBoard log to this directory / ログ出力を有効にしてこのディレクトリにTensorBoard用のログを出力する",
    )
    parser.add_argument(
        "--log_with",
        type=str,
        default=None,
        choices=["tensorboard", "wandb", "all"],
        help="what logging tool(s) to use (if 'all', TensorBoard and WandB are both used) / ログ出力に使用するツール (allを指定するとTensorBoardとWandBの両方が使用される)",
    )
    parser.add_argument("--log_prefix", type=str, default=None, help="add prefix for each log directory / ログディレクトリ名の先頭に追加する文字列")
    parser.add_argument(
        "--log_tracker_name",
        type=str,
        default=None,
        help="name of tracker to use for logging, default is script-specific default name / ログ出力に使用するtrackerの名前、省略時はスクリプトごとのデフォルト名",
    )
    parser.add_argument(
        "--wandb_run_name",
        type=str,
        default=None,
        help="The name of the specific wandb session / wandb ログに表示される特定の実行の名前",
    )
    parser.add_argument(
        "--log_tracker_config",
        type=str,
        default=None,
        help="path to tracker config file to use for logging / ログ出力に使用するtrackerの設定ファイルのパス",
    )
    parser.add_argument(
        "--wandb_api_key",
        type=str,
        default=None,
        help="specify WandB API key to log in before starting training (optional). / WandB APIキーを指定して学習開始前にログインする（オプション）",
    )
    parser.add_argument(
        "--noise_offset",
        type=float,
        default=None,
        help="enable noise offset with this value (if enabled, around 0.1 is recommended) / Noise offsetを有効にしてこの値を設定する（有効にする場合は0.1程度を推奨）",
    )
    parser.add_argument(
        "--multires_noise_iterations",
        type=int,
        default=None,
        help="enable multires noise with this number of iterations (if enabled, around 6-10 is recommended) / Multires noiseを有効にしてこのイテレーション数を設定する（有効にする場合は6-10程度を推奨）",
    )
    parser.add_argument(
        "--ip_noise_gamma",
        type=float,
        default=None,
        help="enable input perturbation noise. used for regularization. recommended value: around 0.1 (from arxiv.org/abs/2301.11706) "
        + "/  input perturbation noiseを有効にする。正則化に使用される。推奨値: 0.1程度 (arxiv.org/abs/2301.11706 より)",
    )
    # parser.add_argument(
    #     "--perlin_noise",
    #     type=int,
    #     default=None,
    #     help="enable perlin noise and set the octaves / perlin noiseを有効にしてoctavesをこの値に設定する",
    # )
    parser.add_argument(
        "--multires_noise_discount",
        type=float,
        default=0.3,
        help="set discount value for multires noise (has no effect without --multires_noise_iterations) / Multires noiseのdiscount値を設定する（--multires_noise_iterations指定時のみ有効）",
    )
    parser.add_argument(
        "--adaptive_noise_scale",
        type=float,
        default=None,
        help="add `latent mean absolute value * this value` to noise_offset (disabled if None, default) / latentの平均値の絶対値 * この値をnoise_offsetに加算する（Noneの場合は無効、デフォルト）",
    )
    parser.add_argument(
        "--zero_terminal_snr",
        action="store_true",
        help="fix noise scheduler betas to enforce zero terminal SNR / noise schedulerのbetasを修正して、zero terminal SNRを強制する",
    )
    parser.add_argument(
        "--min_timestep",
        type=int,
        default=None,
        help="set minimum time step for U-Net training (0~999, default is 0) / U-Net学習時のtime stepの最小値を設定する（0~999で指定、省略時はデフォルト値(0)） ",
    )
    parser.add_argument(
        "--max_timestep",
        type=int,
        default=None,
        help="set maximum time step for U-Net training (1~1000, default is 1000) / U-Net学習時のtime stepの最大値を設定する（1~1000で指定、省略時はデフォルト値(1000)）",
    )

    parser.add_argument(
        "--lowram",
        action="store_true",
        help="enable low RAM optimization. e.g. load models to VRAM instead of RAM (for machines which have bigger VRAM than RAM such as Colab and Kaggle) / メインメモリが少ない環境向け最適化を有効にする。たとえばVRAMにモデルを読み込むなど（ColabやKaggleなどRAMに比べてVRAMが多い環境向け）",
    )

    parser.add_argument(
        "--sample_every_n_steps", type=int, default=None, help="generate sample images every N steps / 学習中のモデルで指定ステップごとにサンプル出力する"
    )
    parser.add_argument("--sample_at_first", action="store_true", help="generate sample images before training / 学習前にサンプル出力する")
    parser.add_argument(
        "--sample_every_n_epochs",
        type=int,
        default=None,
        help="generate sample images every N epochs (overwrites n_steps) / 学習中のモデルで指定エポックごとにサンプル出力する（ステップ数指定を上書きします）",
    )
    parser.add_argument(
        "--sample_prompts", type=str, default=None, help="file for prompts to generate sample images / 学習中モデルのサンプル出力用プロンプトのファイル"
    )
    parser.add_argument(
        "--sample_sampler",
        type=str,
        default="ddim",
        choices=[
            "ddim",
            "pndm",
            "lms",
            "euler",
            "euler_a",
            "heun",
            "dpm_2",
            "dpm_2_a",
            "dpmsolver",
            "dpmsolver++",
            "dpmsingle",
            "k_lms",
            "k_euler",
            "k_euler_a",
            "k_dpm_2",
            "k_dpm_2_a",
        ],
        help=f"sampler (scheduler) type for sample images / サンプル出力時のサンプラー（スケジューラ）の種類",
    )

    parser.add_argument(
        "--config_file",
        type=str,
        default=None,
        help="using .toml instead of args to pass hyperparameter / ハイパーパラメータを引数ではなく.tomlファイルで渡す",
    )
    parser.add_argument(
        "--output_config", action="store_true", help="output command line args to given .toml file / 引数を.tomlファイルに出力する"
    )

    # SAI Model spec
    parser.add_argument(
        "--metadata_title",
        type=str,
        default=None,
        help="title for model metadata (default is output_name) / メタデータに書き込まれるモデルタイトル、省略時はoutput_name",
    )
    parser.add_argument(
        "--metadata_author",
        type=str,
        default=None,
        help="author name for model metadata / メタデータに書き込まれるモデル作者名",
    )
    parser.add_argument(
        "--metadata_description",
        type=str,
        default=None,
        help="description for model metadata / メタデータに書き込まれるモデル説明",
    )
    parser.add_argument(
        "--metadata_license",
        type=str,
        default=None,
        help="license for model metadata / メタデータに書き込まれるモデルライセンス",
    )
    parser.add_argument(
        "--metadata_tags",
        type=str,
        default=None,
        help="tags for model metadata, separated by comma / メタデータに書き込まれるモデルタグ、カンマ区切り",
    )

    if support_dreambooth:
        # DreamBooth training
        parser.add_argument(
            "--prior_loss_weight", type=float, default=1.0, help="loss weight for regularization images / 正則化画像のlossの重み"
        )


def verify_training_args(args: argparse.Namespace):
    if args.v_parameterization and not args.v2:
        print("v_parameterization should be with v2 not v1 or sdxl / v1やsdxlでv_parameterizationを使用することは想定されていません")
    if args.v2 and args.clip_skip is not None:
        print("v2 with clip_skip will be unexpected / v2でclip_skipを使用することは想定されていません")

    if args.cache_latents_to_disk and not args.cache_latents:
        args.cache_latents = True
        print(
            "cache_latents_to_disk is enabled, so cache_latents is also enabled / cache_latents_to_diskが有効なため、cache_latentsを有効にします"
        )

    # noise_offset, perlin_noise, multires_noise_iterations cannot be enabled at the same time
    # # Listを使って数えてもいいけど並べてしまえ
    # if args.noise_offset is not None and args.multires_noise_iterations is not None:
    #     raise ValueError(
    #         "noise_offset and multires_noise_iterations cannot be enabled at the same time / noise_offsetとmultires_noise_iterationsを同時に有効にできません"
    #     )
    # if args.noise_offset is not None and args.perlin_noise is not None:
    #     raise ValueError("noise_offset and perlin_noise cannot be enabled at the same time / noise_offsetとperlin_noiseは同時に有効にできません")
    # if args.perlin_noise is not None and args.multires_noise_iterations is not None:
    #     raise ValueError(
    #         "perlin_noise and multires_noise_iterations cannot be enabled at the same time / perlin_noiseとmultires_noise_iterationsを同時に有効にできません"
    #     )

    if args.adaptive_noise_scale is not None and args.noise_offset is None:
        raise ValueError("adaptive_noise_scale requires noise_offset / adaptive_noise_scaleを使用するにはnoise_offsetが必要です")

    if args.scale_v_pred_loss_like_noise_pred and not args.v_parameterization:
        raise ValueError(
            "scale_v_pred_loss_like_noise_pred can be enabled only with v_parameterization / scale_v_pred_loss_like_noise_predはv_parameterizationが有効なときのみ有効にできます"
        )

    if args.v_pred_like_loss and args.v_parameterization:
        raise ValueError(
            "v_pred_like_loss cannot be enabled with v_parameterization / v_pred_like_lossはv_parameterizationが有効なときには有効にできません"
        )

    if args.zero_terminal_snr and not args.v_parameterization:
        print(
            f"zero_terminal_snr is enabled, but v_parameterization is not enabled. training will be unexpected"
            + " / zero_terminal_snrが有効ですが、v_parameterizationが有効ではありません。学習結果は想定外になる可能性があります"
        )


def add_dataset_arguments(
    parser: argparse.ArgumentParser, support_dreambooth: bool, support_caption: bool, support_caption_dropout: bool
):
    # dataset common
    parser.add_argument("--train_data_dir", type=str, default=None, help="directory for train images / 学習画像データのディレクトリ")
    parser.add_argument("--shuffle_caption", action="store_true", help="shuffle separated caption / 区切られたcaptionの各要素をshuffleする")
    parser.add_argument("--caption_separator", type=str, default=",", help="separator for caption / captionの区切り文字")
    parser.add_argument(
        "--caption_extension", type=str, default=".caption", help="extension of caption files / 読み込むcaptionファイルの拡張子"
    )
    parser.add_argument(
        "--caption_extention",
        type=str,
        default=None,
        help="extension of caption files (backward compatibility) / 読み込むcaptionファイルの拡張子（スペルミスを残してあります）",
    )
    parser.add_argument(
        "--keep_tokens",
        type=int,
        default=0,
        help="keep heading N tokens when shuffling caption tokens (token means comma separated strings) / captionのシャッフル時に、先頭からこの個数のトークンをシャッフルしないで残す（トークンはカンマ区切りの各部分を意味する）",
    )
    parser.add_argument(
        "--keep_tokens_separator",
        type=str,
        default="",
        help="A custom separator to divide the caption into fixed and flexible parts. Tokens before this separator will not be shuffled. If not specified, '--keep_tokens' will be used to determine the fixed number of tokens."
        + " / captionを固定部分と可変部分に分けるためのカスタム区切り文字。この区切り文字より前のトークンはシャッフルされない。指定しない場合、'--keep_tokens'が固定部分のトークン数として使用される。",
    )
    parser.add_argument(
        "--caption_prefix",
        type=str,
        default=None,
        help="prefix for caption text / captionのテキストの先頭に付ける文字列",
    )
    parser.add_argument(
        "--caption_suffix",
        type=str,
        default=None,
        help="suffix for caption text / captionのテキストの末尾に付ける文字列",
    )
    parser.add_argument("--color_aug", action="store_true", help="enable weak color augmentation / 学習時に色合いのaugmentationを有効にする")
    parser.add_argument("--flip_aug", action="store_true", help="enable horizontal flip augmentation / 学習時に左右反転のaugmentationを有効にする")
    parser.add_argument(
        "--face_crop_aug_range",
        type=str,
        default=None,
        help="enable face-centered crop augmentation and its range (e.g. 2.0,4.0) / 学習時に顔を中心とした切り出しaugmentationを有効にするときは倍率を指定する（例：2.0,4.0）",
    )
    parser.add_argument(
        "--random_crop",
        action="store_true",
        help="enable random crop (for style training in face-centered crop augmentation) / ランダムな切り出しを有効にする（顔を中心としたaugmentationを行うときに画風の学習用に指定する）",
    )
    parser.add_argument(
        "--debug_dataset", action="store_true", help="show images for debugging (do not train) / デバッグ用に学習データを画面表示する（学習は行わない）"
    )
    parser.add_argument(
        "--resolution",
        type=str,
        default=None,
        help="resolution in training ('size' or 'width,height') / 学習時の画像解像度（'サイズ'指定、または'幅,高さ'指定）",
    )
    parser.add_argument(
        "--cache_latents",
        action="store_true",
        help="cache latents to main memory to reduce VRAM usage (augmentations must be disabled) / VRAM削減のためにlatentをメインメモリにcacheする（augmentationは使用不可） ",
    )
    parser.add_argument("--vae_batch_size", type=int, default=1, help="batch size for caching latents / latentのcache時のバッチサイズ")
    parser.add_argument(
        "--cache_latents_to_disk",
        action="store_true",
        help="cache latents to disk to reduce VRAM usage (augmentations must be disabled) / VRAM削減のためにlatentをディスクにcacheする（augmentationは使用不可）",
    )
    parser.add_argument(
        "--enable_bucket", action="store_true", help="enable buckets for multi aspect ratio training / 複数解像度学習のためのbucketを有効にする"
    )
    parser.add_argument("--min_bucket_reso", type=int, default=256, help="minimum resolution for buckets / bucketの最小解像度")
    parser.add_argument("--max_bucket_reso", type=int, default=1024, help="maximum resolution for buckets / bucketの最大解像度")
    parser.add_argument(
        "--bucket_reso_steps",
        type=int,
        default=64,
        help="steps of resolution for buckets, divisible by 8 is recommended / bucketの解像度の単位、8で割り切れる値を推奨します",
    )
    parser.add_argument(
        "--bucket_no_upscale", action="store_true", help="make bucket for each image without upscaling / 画像を拡大せずbucketを作成します"
    )

    parser.add_argument(
        "--masked_loss", action="store_true", help="Enable masking of latent loss using grayscale mask images"
    )

    parser.add_argument(
        "--auto_masked_loss", action="store_true", help="Enable auto-masking of latent loss for images that are completely white (255, 255, 255), completely black (0, 0, 0), and transparent / 完全に白い（255, 255, 255）、完全に黒い（0, 0, 0）、および透明な部分の画像の潜在損失の自動マスキングを有効にします"
    )

    parser.add_argument(
        "--token_warmup_min",
        type=int,
        default=1,
        help="start learning at N tags (token means comma separated strinfloatgs) / タグ数をN個から増やしながら学習する",
    )
    parser.add_argument(
        "--token_warmup_step",
        type=float,
        default=0,
        help="tag length reaches maximum on N steps (or N*max_train_steps if N<1) / N（N<1ならN*max_train_steps）ステップでタグ長が最大になる。デフォルトは0（最初から最大）",
    )

    parser.add_argument(
        "--dataset_class",
        type=str,
        default=None,
        help="dataset class for arbitrary dataset (package.module.Class) / 任意のデータセットを用いるときのクラス名 (package.module.Class)",
    )

    if support_caption_dropout:
        # Textual Inversion はcaptionのdropoutをsupportしない
        # いわゆるtensorのDropoutと紛らわしいのでprefixにcaptionを付けておく　every_n_epochsは他と平仄を合わせてdefault Noneに
        parser.add_argument(
            "--caption_dropout_rate", type=float, default=0.0, help="Rate out dropout caption(0.0~1.0) / captionをdropoutする割合"
        )
        parser.add_argument(
            "--caption_dropout_every_n_epochs",
            type=int,
            default=0,
            help="Dropout all captions every N epochs / captionを指定エポックごとにdropoutする",
        )
        parser.add_argument(
            "--caption_tag_dropout_rate",
            type=float,
            default=0.0,
            help="Rate out dropout comma separated tokens(0.0~1.0) / カンマ区切りのタグをdropoutする割合",
        )

    if support_dreambooth:
        # DreamBooth dataset
        parser.add_argument("--reg_data_dir", type=str, default=None, help="directory for regularization images / 正則化画像データのディレクトリ")

    if support_caption:
        # caption dataset
        parser.add_argument("--in_json", type=str, default=None, help="json metadata for dataset / データセットのmetadataのjsonファイル")
        parser.add_argument(
            "--dataset_repeats", type=int, default=1, help="repeat dataset when training with captions / キャプションでの学習時にデータセットを繰り返す回数"
        )


def add_sd_saving_arguments(parser: argparse.ArgumentParser):
    parser.add_argument(
        "--save_model_as",
        type=str,
        default=None,
        choices=[None, "ckpt", "safetensors", "diffusers", "diffusers_safetensors"],
        help="format to save the model (default is same to original) / モデル保存時の形式（未指定時は元モデルと同じ）",
    )
    parser.add_argument(
        "--use_safetensors",
        action="store_true",
        help="use safetensors format to save (if save_model_as is not specified) / checkpoint、モデルをsafetensors形式で保存する（save_model_as未指定時）",
    )


def read_config_from_file(args: argparse.Namespace, parser: argparse.ArgumentParser):
    if not args.config_file:
        return args

    config_path = args.config_file + ".toml" if not args.config_file.endswith(".toml") else args.config_file

    if args.output_config:
        # check if config file exists
        if os.path.exists(config_path):
            print(f"Config file already exists. Aborting... / 出力先の設定ファイルが既に存在します: {config_path}")
            exit(1)

        # convert args to dictionary
        args_dict = vars(args)

        # remove unnecessary keys
        for key in ["config_file", "output_config", "wandb_api_key"]:
            if key in args_dict:
                del args_dict[key]

        # get default args from parser
        default_args = vars(parser.parse_args([]))

        # remove default values: cannot use args_dict.items directly because it will be changed during iteration
        for key, value in list(args_dict.items()):
            if key in default_args and value == default_args[key]:
                del args_dict[key]

        # convert Path to str in dictionary
        for key, value in args_dict.items():
            if isinstance(value, pathlib.Path):
                args_dict[key] = str(value)

        # convert to toml and output to file
        with open(config_path, "w") as f:
            toml.dump(args_dict, f)

        print(f"Saved config file / 設定ファイルを保存しました: {config_path}")
        exit(0)

    if not os.path.exists(config_path):
        print(f"{config_path} not found.")
        exit(1)

    print(f"Loading settings from {config_path}...")
    with open(config_path, "r") as f:
        config_dict = toml.load(f)

    # combine all sections into one
    ignore_nesting_dict = {}
    for section_name, section_dict in config_dict.items():
        # if value is not dict, save key and value as is
        if not isinstance(section_dict, dict):
            ignore_nesting_dict[section_name] = section_dict
            continue

        # if value is dict, save all key and value into one dict
        for key, value in section_dict.items():
            ignore_nesting_dict[key] = value

    config_args = argparse.Namespace(**ignore_nesting_dict)
    args = parser.parse_args(namespace=config_args)
    args.config_file = os.path.splitext(args.config_file)[0]
    print(args.config_file)

    return args


# endregion

# region utils


def resume_from_local_or_hf_if_specified(accelerator, args):
    if not args.resume:
        return

    if not args.resume_from_huggingface:
        print(f"resume training from local state: {args.resume}")
        accelerator.load_state(args.resume)
        return

    print(f"resume training from huggingface state: {args.resume}")
    repo_id = args.resume.split("/")[0] + "/" + args.resume.split("/")[1]
    path_in_repo = "/".join(args.resume.split("/")[2:])
    revision = None
    repo_type = None
    if ":" in path_in_repo:
        divided = path_in_repo.split(":")
        if len(divided) == 2:
            path_in_repo, revision = divided
            repo_type = "model"
        else:
            path_in_repo, revision, repo_type = divided
    print(f"Downloading state from huggingface: {repo_id}/{path_in_repo}@{revision}")

    list_files = huggingface_util.list_dir(
        repo_id=repo_id,
        subfolder=path_in_repo,
        revision=revision,
        token=args.huggingface_token,
        repo_type=repo_type,
    )

    async def download(filename) -> str:
        def task():
            return hf_hub_download(
                repo_id=repo_id,
                filename=filename,
                revision=revision,
                repo_type=repo_type,
                token=args.huggingface_token,
            )

        return await asyncio.get_event_loop().run_in_executor(None, task)

    loop = asyncio.get_event_loop()
    results = loop.run_until_complete(asyncio.gather(*[download(filename=filename.rfilename) for filename in list_files]))
    if len(results) == 0:
        raise ValueError("No files found in the specified repo id/path/revision / 指定されたリポジトリID/パス/リビジョンにファイルが見つかりませんでした")
    dirname = os.path.dirname(results[0])
    accelerator.load_state(dirname)


def get_optimizer(args, trainable_params):
    # "Optimizer to use: AdamW, AdamW8bit, Lion, SGDNesterov, SGDNesterov8bit, PagedAdamW, PagedAdamW8bit, PagedAdamW32bit, Lion8bit, PagedLion8bit, DAdaptation(DAdaptAdamPreprint), DAdaptAdaGrad, DAdaptAdam, DAdaptAdan, DAdaptAdanIP, DAdaptLion, DAdaptSGD, Adafactor"

    optimizer_type = args.optimizer_type
    if args.use_8bit_adam:
        assert (
            not args.use_lion_optimizer
        ), "both option use_8bit_adam and use_lion_optimizer are specified / use_8bit_adamとuse_lion_optimizerの両方のオプションが指定されています"
        assert (
            optimizer_type is None or optimizer_type == ""
        ), "both option use_8bit_adam and optimizer_type are specified / use_8bit_adamとoptimizer_typeの両方のオプションが指定されています"
        optimizer_type = "AdamW8bit"

    elif args.use_lion_optimizer:
        assert (
            optimizer_type is None or optimizer_type == ""
        ), "both option use_lion_optimizer and optimizer_type are specified / use_lion_optimizerとoptimizer_typeの両方のオプションが指定されています"
        optimizer_type = "Lion"

    if optimizer_type is None or optimizer_type == "":
        optimizer_type = "AdamW"
    optimizer_type = optimizer_type.lower()

    # 引数を分解する
    optimizer_kwargs = {}
    if args.optimizer_args is not None and len(args.optimizer_args) > 0:
        for arg in args.optimizer_args:
            key, value = arg.split("=")
            value = ast.literal_eval(value)

            # value = value.split(",")
            # for i in range(len(value)):
            #     if value[i].lower() == "true" or value[i].lower() == "false":
            #         value[i] = value[i].lower() == "true"
            #     else:
            #         value[i] = ast.float(value[i])
            # if len(value) == 1:
            #     value = value[0]
            # else:
            #     value = tuple(value)

            optimizer_kwargs[key] = value
    # print("optkwargs:", optimizer_kwargs)

    lr = args.learning_rate
    optimizer = None

    if optimizer_type == "Lion".lower():
        try:
            import lion_pytorch
        except ImportError:
            raise ImportError("No lion_pytorch / lion_pytorch がインストールされていないようです")
        print(f"use Lion optimizer | {optimizer_kwargs}")
        optimizer_class = lion_pytorch.Lion
        optimizer = optimizer_class(trainable_params, lr=lr, **optimizer_kwargs)

    elif optimizer_type.endswith("8bit".lower()):
        try:
            import bitsandbytes as bnb
        except ImportError:
            raise ImportError("No bitsandbytes / bitsandbytesがインストールされていないようです")

        if optimizer_type == "AdamW8bit".lower():
            print(f"use 8-bit AdamW optimizer | {optimizer_kwargs}")
            optimizer_class = bnb.optim.AdamW8bit
            optimizer = optimizer_class(trainable_params, lr=lr, **optimizer_kwargs)

        elif optimizer_type == "SGDNesterov8bit".lower():
            print(f"use 8-bit SGD with Nesterov optimizer | {optimizer_kwargs}")
            if "momentum" not in optimizer_kwargs:
                print(
                    f"8-bit SGD with Nesterov must be with momentum, set momentum to 0.9 / 8-bit SGD with Nesterovはmomentum指定が必須のため0.9に設定します"
                )
                optimizer_kwargs["momentum"] = 0.9

            optimizer_class = bnb.optim.SGD8bit
            optimizer = optimizer_class(trainable_params, lr=lr, nesterov=True, **optimizer_kwargs)

        elif optimizer_type == "Lion8bit".lower():
            print(f"use 8-bit Lion optimizer | {optimizer_kwargs}")
            try:
                optimizer_class = bnb.optim.Lion8bit
            except AttributeError:
                raise AttributeError(
                    "No Lion8bit. The version of bitsandbytes installed seems to be old. Please install 0.38.0 or later. / Lion8bitが定義されていません。インストールされているbitsandbytesのバージョンが古いようです。0.38.0以上をインストールしてください"
                )
        elif optimizer_type == "PagedAdamW8bit".lower():
            print(f"use 8-bit PagedAdamW optimizer | {optimizer_kwargs}")
            try:
                optimizer_class = bnb.optim.PagedAdamW8bit
            except AttributeError:
                raise AttributeError(
                    "No PagedAdamW8bit. The version of bitsandbytes installed seems to be old. Please install 0.39.0 or later. / PagedAdamW8bitが定義されていません。インストールされているbitsandbytesのバージョンが古いようです。0.39.0以上をインストールしてください"
                )
        elif optimizer_type == "PagedLion8bit".lower():
            print(f"use 8-bit Paged Lion optimizer | {optimizer_kwargs}")
            try:
                optimizer_class = bnb.optim.PagedLion8bit
            except AttributeError:
                raise AttributeError(
                    "No PagedLion8bit. The version of bitsandbytes installed seems to be old. Please install 0.39.0 or later. / PagedLion8bitが定義されていません。インストールされているbitsandbytesのバージョンが古いようです。0.39.0以上をインストールしてください"
                )

        optimizer = optimizer_class(trainable_params, lr=lr, **optimizer_kwargs)

    elif optimizer_type == "PagedAdamW".lower():
        print(f"use PagedAdamW optimizer | {optimizer_kwargs}")
        try:
            import bitsandbytes as bnb
        except ImportError:
            raise ImportError("No bitsandbytes / bitsandbytesがインストールされていないようです")
        try:
            optimizer_class = bnb.optim.PagedAdamW
        except AttributeError:
            raise AttributeError(
                "No PagedAdamW. The version of bitsandbytes installed seems to be old. Please install 0.39.0 or later. / PagedAdamWが定義されていません。インストールされているbitsandbytesのバージョンが古いようです。0.39.0以上をインストールしてください"
            )
        optimizer = optimizer_class(trainable_params, lr=lr, **optimizer_kwargs)

    elif optimizer_type == "PagedAdamW32bit".lower():
        print(f"use 32-bit PagedAdamW optimizer | {optimizer_kwargs}")
        try:
            import bitsandbytes as bnb
        except ImportError:
            raise ImportError("No bitsandbytes / bitsandbytesがインストールされていないようです")
        try:
            optimizer_class = bnb.optim.PagedAdamW32bit
        except AttributeError:
            raise AttributeError(
                "No PagedAdamW32bit. The version of bitsandbytes installed seems to be old. Please install 0.39.0 or later. / PagedAdamW32bitが定義されていません。インストールされているbitsandbytesのバージョンが古いようです。0.39.0以上をインストールしてください"
            )
        optimizer = optimizer_class(trainable_params, lr=lr, **optimizer_kwargs)

    elif optimizer_type == "SGDNesterov".lower():
        print(f"use SGD with Nesterov optimizer | {optimizer_kwargs}")
        if "momentum" not in optimizer_kwargs:
            print(f"SGD with Nesterov must be with momentum, set momentum to 0.9 / SGD with Nesterovはmomentum指定が必須のため0.9に設定します")
            optimizer_kwargs["momentum"] = 0.9

        optimizer_class = torch.optim.SGD
        optimizer = optimizer_class(trainable_params, lr=lr, nesterov=True, **optimizer_kwargs)

    elif optimizer_type.startswith("DAdapt".lower()) or optimizer_type == "Prodigy".lower():
        # check lr and lr_count, and print warning
        actual_lr = lr
        lr_count = 1
        if type(trainable_params) == list and type(trainable_params[0]) == dict:
            lrs = set()
            actual_lr = trainable_params[0].get("lr", actual_lr)
            for group in trainable_params:
                lrs.add(group.get("lr", actual_lr))
            lr_count = len(lrs)

        if actual_lr <= 0.1:
            print(
                f"learning rate is too low. If using D-Adaptation or Prodigy, set learning rate around 1.0 / 学習率が低すぎるようです。D-AdaptationまたはProdigyの使用時は1.0前後の値を指定してください: lr={actual_lr}"
            )
            print("recommend option: lr=1.0 / 推奨は1.0です")
        if lr_count > 1:
            print(
                f"when multiple learning rates are specified with dadaptation (e.g. for Text Encoder and U-Net), only the first one will take effect / D-AdaptationまたはProdigyで複数の学習率を指定した場合（Text EncoderとU-Netなど）、最初の学習率のみが有効になります: lr={actual_lr}"
            )

        if optimizer_type.startswith("DAdapt".lower()):
            # DAdaptation family
            # check dadaptation is installed
            try:
                import dadaptation
                import dadaptation.experimental as experimental
            except ImportError:
                raise ImportError("No dadaptation / dadaptation がインストールされていないようです")

            # set optimizer
            if optimizer_type == "DAdaptation".lower() or optimizer_type == "DAdaptAdamPreprint".lower():
                optimizer_class = experimental.DAdaptAdamPreprint
                print(f"use D-Adaptation AdamPreprint optimizer | {optimizer_kwargs}")
            elif optimizer_type == "DAdaptAdaGrad".lower():
                optimizer_class = dadaptation.DAdaptAdaGrad
                print(f"use D-Adaptation AdaGrad optimizer | {optimizer_kwargs}")
            elif optimizer_type == "DAdaptAdam".lower():
                optimizer_class = dadaptation.DAdaptAdam
                print(f"use D-Adaptation Adam optimizer | {optimizer_kwargs}")
            elif optimizer_type == "DAdaptAdan".lower():
                optimizer_class = dadaptation.DAdaptAdan
                print(f"use D-Adaptation Adan optimizer | {optimizer_kwargs}")
            elif optimizer_type == "DAdaptAdanIP".lower():
                optimizer_class = experimental.DAdaptAdanIP
                print(f"use D-Adaptation AdanIP optimizer | {optimizer_kwargs}")
            elif optimizer_type == "DAdaptLion".lower():
                optimizer_class = dadaptation.DAdaptLion
                print(f"use D-Adaptation Lion optimizer | {optimizer_kwargs}")
            elif optimizer_type == "DAdaptSGD".lower():
                optimizer_class = dadaptation.DAdaptSGD
                print(f"use D-Adaptation SGD optimizer | {optimizer_kwargs}")
            else:
                raise ValueError(f"Unknown optimizer type: {optimizer_type}")

            optimizer = optimizer_class(trainable_params, lr=lr, **optimizer_kwargs)
        else:
            # Prodigy
            # check Prodigy is installed
            try:
                import prodigyopt
            except ImportError:
                raise ImportError("No Prodigy / Prodigy がインストールされていないようです")

            print(f"use Prodigy optimizer | {optimizer_kwargs}")
            optimizer_class = prodigyopt.Prodigy
            optimizer = optimizer_class(trainable_params, lr=lr, **optimizer_kwargs)

    elif optimizer_type == "Adafactor".lower():
        # 引数を確認して適宜補正する
        if "relative_step" not in optimizer_kwargs:
            optimizer_kwargs["relative_step"] = True  # default
        if not optimizer_kwargs["relative_step"] and optimizer_kwargs.get("warmup_init", False):
            print(f"set relative_step to True because warmup_init is True / warmup_initがTrueのためrelative_stepをTrueにします")
            optimizer_kwargs["relative_step"] = True
        print(f"use Adafactor optimizer | {optimizer_kwargs}")

        if optimizer_kwargs["relative_step"]:
            print(f"relative_step is true / relative_stepがtrueです")
            if lr != 0.0:
                print(f"learning rate is used as initial_lr / 指定したlearning rateはinitial_lrとして使用されます")
            args.learning_rate = None

            # trainable_paramsがgroupだった時の処理：lrを削除する
            if type(trainable_params) == list and type(trainable_params[0]) == dict:
                has_group_lr = False
                for group in trainable_params:
                    p = group.pop("lr", None)
                    has_group_lr = has_group_lr or (p is not None)

                if has_group_lr:
                    # 一応argsを無効にしておく TODO 依存関係が逆転してるのであまり望ましくない
                    print(f"unet_lr and text_encoder_lr are ignored / unet_lrとtext_encoder_lrは無視されます")
                    args.unet_lr = None
                    args.text_encoder_lr = None

            if args.lr_scheduler != "adafactor":
                print(f"use adafactor_scheduler / スケジューラにadafactor_schedulerを使用します")
            args.lr_scheduler = f"adafactor:{lr}"  # ちょっと微妙だけど

            lr = None
        else:
            if args.max_grad_norm != 0.0:
                print(
                    f"because max_grad_norm is set, clip_grad_norm is enabled. consider set to 0 / max_grad_normが設定されているためclip_grad_normが有効になります。0に設定して無効にしたほうがいいかもしれません"
                )
            if args.lr_scheduler != "constant_with_warmup":
                print(f"constant_with_warmup will be good / スケジューラはconstant_with_warmupが良いかもしれません")
            if optimizer_kwargs.get("clip_threshold", 1.0) != 1.0:
                print(f"clip_threshold=1.0 will be good / clip_thresholdは1.0が良いかもしれません")

        optimizer_class = transformers.optimization.Adafactor
        optimizer = optimizer_class(trainable_params, lr=lr, **optimizer_kwargs)

    elif optimizer_type == "AdamW".lower():
        print(f"use AdamW optimizer | {optimizer_kwargs}")
        optimizer_class = torch.optim.AdamW
        optimizer = optimizer_class(trainable_params, lr=lr, **optimizer_kwargs)

    if optimizer is None:
        # 任意のoptimizerを使う
        optimizer_type = args.optimizer_type  # lowerでないやつ（微妙）
        print(f"use {optimizer_type} | {optimizer_kwargs}")
        if "." not in optimizer_type:
            optimizer_module = torch.optim
        else:
            values = optimizer_type.split(".")
            optimizer_module = importlib.import_module(".".join(values[:-1]))
            optimizer_type = values[-1]

        optimizer_class = getattr(optimizer_module, optimizer_type)
        optimizer = optimizer_class(trainable_params, lr=lr, **optimizer_kwargs)

    optimizer_name = optimizer_class.__module__ + "." + optimizer_class.__name__
    optimizer_args = ",".join([f"{k}={v}" for k, v in optimizer_kwargs.items()])

    return optimizer_name, optimizer_args, optimizer


# Modified version of get_scheduler() function from diffusers.optimizer.get_scheduler
# Add some checking and features to the original function.


def get_scheduler_fix(args, optimizer: Optimizer, num_processes: int):
    """
    Unified API to get any scheduler from its name.
    """
    name = args.lr_scheduler
    num_warmup_steps: Optional[int] = args.lr_warmup_steps
    num_training_steps = args.max_train_steps * num_processes  # * args.gradient_accumulation_steps
    num_cycles = args.lr_scheduler_num_cycles
    power = args.lr_scheduler_power

    lr_scheduler_kwargs = {}  # get custom lr_scheduler kwargs
    if args.lr_scheduler_args is not None and len(args.lr_scheduler_args) > 0:
        for arg in args.lr_scheduler_args:
            key, value = arg.split("=")
            value = ast.literal_eval(value)
            lr_scheduler_kwargs[key] = value

    def wrap_check_needless_num_warmup_steps(return_vals):
        if num_warmup_steps is not None and num_warmup_steps != 0:
            raise ValueError(f"{name} does not require `num_warmup_steps`. Set None or 0.")
        return return_vals

    # using any lr_scheduler from other library
    if args.lr_scheduler_type:
        lr_scheduler_type = args.lr_scheduler_type
        print(f"use {lr_scheduler_type} | {lr_scheduler_kwargs} as lr_scheduler")
        if "." not in lr_scheduler_type:  # default to use torch.optim
            lr_scheduler_module = torch.optim.lr_scheduler
        else:
            values = lr_scheduler_type.split(".")
            lr_scheduler_module = importlib.import_module(".".join(values[:-1]))
            lr_scheduler_type = values[-1]
        lr_scheduler_class = getattr(lr_scheduler_module, lr_scheduler_type)
        lr_scheduler = lr_scheduler_class(optimizer, **lr_scheduler_kwargs)
        return wrap_check_needless_num_warmup_steps(lr_scheduler)

    if name.startswith("adafactor"):
        assert (
            type(optimizer) == transformers.optimization.Adafactor
        ), f"adafactor scheduler must be used with Adafactor optimizer / adafactor schedulerはAdafactorオプティマイザと同時に使ってください"
        initial_lr = float(name.split(":")[1])
        # print("adafactor scheduler init lr", initial_lr)
        return wrap_check_needless_num_warmup_steps(transformers.optimization.AdafactorSchedule(optimizer, initial_lr))

    name = SchedulerType(name)
    schedule_func = TYPE_TO_SCHEDULER_FUNCTION[name]

    if name == SchedulerType.CONSTANT:
        return wrap_check_needless_num_warmup_steps(schedule_func(optimizer, **lr_scheduler_kwargs))

    if name == SchedulerType.PIECEWISE_CONSTANT:
        return schedule_func(optimizer, **lr_scheduler_kwargs)  # step_rules and last_epoch are given as kwargs

    # All other schedulers require `num_warmup_steps`
    if num_warmup_steps is None:
        raise ValueError(f"{name} requires `num_warmup_steps`, please provide that argument.")

    if name == SchedulerType.CONSTANT_WITH_WARMUP:
        return schedule_func(optimizer, num_warmup_steps=num_warmup_steps, **lr_scheduler_kwargs)

    # All other schedulers require `num_training_steps`
    if num_training_steps is None:
        raise ValueError(f"{name} requires `num_training_steps`, please provide that argument.")

    if name == SchedulerType.COSINE_WITH_RESTARTS:
        return schedule_func(
            optimizer,
            num_warmup_steps=num_warmup_steps,
            num_training_steps=num_training_steps,
            num_cycles=num_cycles,
            **lr_scheduler_kwargs,
        )

    if name == SchedulerType.POLYNOMIAL:
        return schedule_func(
            optimizer, num_warmup_steps=num_warmup_steps, num_training_steps=num_training_steps, power=power, **lr_scheduler_kwargs
        )

    return schedule_func(optimizer, num_warmup_steps=num_warmup_steps, num_training_steps=num_training_steps, **lr_scheduler_kwargs)


def prepare_dataset_args(args: argparse.Namespace, support_metadata: bool):
    # backward compatibility
    if args.caption_extention is not None:
        args.caption_extension = args.caption_extention
        args.caption_extention = None

    # assert args.resolution is not None, f"resolution is required / resolution（解像度）を指定してください"
    if args.resolution is not None:
        args.resolution = tuple([int(r) for r in args.resolution.split(",")])
        if len(args.resolution) == 1:
            args.resolution = (args.resolution[0], args.resolution[0])
        assert (
            len(args.resolution) == 2
        ), f"resolution must be 'size' or 'width,height' / resolution（解像度）は'サイズ'または'幅','高さ'で指定してください: {args.resolution}"

    if args.face_crop_aug_range is not None:
        args.face_crop_aug_range = tuple([float(r) for r in args.face_crop_aug_range.split(",")])
        assert (
            len(args.face_crop_aug_range) == 2 and args.face_crop_aug_range[0] <= args.face_crop_aug_range[1]
        ), f"face_crop_aug_range must be two floats / face_crop_aug_rangeは'下限,上限'で指定してください: {args.face_crop_aug_range}"
    else:
        args.face_crop_aug_range = None

    if support_metadata:
        if args.in_json is not None and (args.color_aug or args.random_crop):
            print(
                f"latents in npz is ignored when color_aug or random_crop is True / color_augまたはrandom_cropを有効にした場合、npzファイルのlatentsは無視されます"
            )


def load_tokenizer(args: argparse.Namespace):
    print("prepare tokenizer")
    original_path = V2_STABLE_DIFFUSION_PATH if args.v2 else TOKENIZER_PATH

    tokenizer: CLIPTokenizer = None
    if args.tokenizer_cache_dir:
        local_tokenizer_path = os.path.join(args.tokenizer_cache_dir, original_path.replace("/", "_"))
        if os.path.exists(local_tokenizer_path):
            print(f"load tokenizer from cache: {local_tokenizer_path}")
            tokenizer = CLIPTokenizer.from_pretrained(local_tokenizer_path)  # same for v1 and v2

    if tokenizer is None:
        if args.v2:
            tokenizer = CLIPTokenizer.from_pretrained(original_path, subfolder="tokenizer")
        else:
            tokenizer = CLIPTokenizer.from_pretrained(original_path)

    if hasattr(args, "max_token_length") and args.max_token_length is not None:
        print(f"update token length: {args.max_token_length}")

    if args.tokenizer_cache_dir and not os.path.exists(local_tokenizer_path):
        print(f"save Tokenizer to cache: {local_tokenizer_path}")
        tokenizer.save_pretrained(local_tokenizer_path)

    return tokenizer


def prepare_accelerator(args: argparse.Namespace):
    if args.logging_dir is None:
        logging_dir = None
    else:
        log_prefix = "" if args.log_prefix is None else args.log_prefix
        logging_dir = args.logging_dir + "/" + log_prefix + time.strftime("%Y%m%d%H%M%S", time.localtime())

    if args.log_with is None:
        if logging_dir is not None:
            log_with = "tensorboard"
        else:
            log_with = None
    else:
        log_with = args.log_with
        if log_with in ["tensorboard", "all"]:
            if logging_dir is None:
                raise ValueError("logging_dir is required when log_with is tensorboard / Tensorboardを使う場合、logging_dirを指定してください")
        if log_with in ["wandb", "all"]:
            try:
                import wandb
            except ImportError:
                raise ImportError("No wandb / wandb がインストールされていないようです")
            if logging_dir is not None:
                os.makedirs(logging_dir, exist_ok=True)
                os.environ["WANDB_DIR"] = logging_dir
            if args.wandb_api_key is not None:
                wandb.login(key=args.wandb_api_key)

    # torch.compile のオプション。 NO の場合は torch.compile は使わない
    dynamo_backend = "NO"
    if args.torch_compile:
        dynamo_backend = args.dynamo_backend

    kwargs_handlers = (
        InitProcessGroupKwargs(timeout=datetime.timedelta(minutes=args.ddp_timeout)) if args.ddp_timeout else None,
        DistributedDataParallelKwargs(gradient_as_bucket_view=args.ddp_gradient_as_bucket_view, static_graph=args.ddp_static_graph)
        if args.ddp_gradient_as_bucket_view or args.ddp_static_graph
        else None,
    )
    kwargs_handlers = list(filter(lambda x: x is not None, kwargs_handlers))
    accelerator = Accelerator(
        gradient_accumulation_steps=args.gradient_accumulation_steps,
        mixed_precision=args.mixed_precision,
        log_with=log_with,
        project_dir=logging_dir,
        kwargs_handlers=kwargs_handlers,
        dynamo_backend=dynamo_backend,
    )
    return accelerator


def prepare_dtype(args: argparse.Namespace):
    weight_dtype = torch.float32
    if args.mixed_precision == "fp16":
        weight_dtype = torch.float16
    elif args.mixed_precision == "bf16":
        weight_dtype = torch.bfloat16

    save_dtype = None
    if args.save_precision == "fp16":
        save_dtype = torch.float16
    elif args.save_precision == "bf16":
        save_dtype = torch.bfloat16
    elif args.save_precision == "float":
        save_dtype = torch.float32

    return weight_dtype, save_dtype


def _load_target_model(args: argparse.Namespace, weight_dtype, device="cpu", unet_use_linear_projection_in_v2=False):
    name_or_path = args.pretrained_model_name_or_path
    name_or_path = os.path.realpath(name_or_path) if os.path.islink(name_or_path) else name_or_path
    load_stable_diffusion_format = os.path.isfile(name_or_path)  # determine SD or Diffusers
    if load_stable_diffusion_format:
        print(f"load StableDiffusion checkpoint: {name_or_path}")
        text_encoder, vae, unet = model_util.load_models_from_stable_diffusion_checkpoint(
            args.v2, name_or_path, device, unet_use_linear_projection_in_v2=unet_use_linear_projection_in_v2
        )
    else:
        # Diffusers model is loaded to CPU
        print(f"load Diffusers pretrained models: {name_or_path}")
        try:
            pipe = StableDiffusionPipeline.from_pretrained(name_or_path, tokenizer=None, safety_checker=None)
        except EnvironmentError as ex:
            print(
                f"model is not found as a file or in Hugging Face, perhaps file name is wrong? / 指定したモデル名のファイル、またはHugging Faceのモデルが見つかりません。ファイル名が誤っているかもしれません: {name_or_path}"
            )
            raise ex
        text_encoder = pipe.text_encoder
        vae = pipe.vae
        unet = pipe.unet
        del pipe

        # Diffusers U-Net to original U-Net
        # TODO *.ckpt/*.safetensorsのv2と同じ形式にここで変換すると良さそう
        # print(f"unet config: {unet.config}")
        original_unet = UNet2DConditionModel(
            unet.config.sample_size,
            unet.config.attention_head_dim,
            unet.config.cross_attention_dim,
            unet.config.use_linear_projection,
            unet.config.upcast_attention,
        )
        original_unet.load_state_dict(unet.state_dict())
        unet = original_unet
        print("U-Net converted to original U-Net")

    # VAEを読み込む
    if args.vae is not None:
        vae = model_util.load_vae(args.vae, weight_dtype)
        print("additional VAE loaded")

    return text_encoder, vae, unet, load_stable_diffusion_format


def load_target_model(args, weight_dtype, accelerator, unet_use_linear_projection_in_v2=False):
    # load models for each process
    for pi in range(accelerator.state.num_processes):
        if pi == accelerator.state.local_process_index:
            print(f"loading model for process {accelerator.state.local_process_index}/{accelerator.state.num_processes}")

            text_encoder, vae, unet, load_stable_diffusion_format = _load_target_model(
                args,
                weight_dtype,
                accelerator.device if args.lowram else "cpu",
                unet_use_linear_projection_in_v2=unet_use_linear_projection_in_v2,
            )

            # work on low-ram device
            if args.lowram:
                text_encoder.to(accelerator.device)
                unet.to(accelerator.device)
                vae.to(accelerator.device)

            gc.collect()
            torch.cuda.empty_cache()
        accelerator.wait_for_everyone()

    return text_encoder, vae, unet, load_stable_diffusion_format


def patch_accelerator_for_fp16_training(accelerator):
    org_unscale_grads = accelerator.scaler._unscale_grads_

    def _unscale_grads_replacer(optimizer, inv_scale, found_inf, allow_fp16):
        return org_unscale_grads(optimizer, inv_scale, found_inf, True)

    accelerator.scaler._unscale_grads_ = _unscale_grads_replacer


def get_hidden_states(args: argparse.Namespace, input_ids, tokenizer, text_encoder, weight_dtype=None):
    # with no_token_padding, the length is not max length, return result immediately
    if input_ids.size()[-1] != tokenizer.model_max_length:
        return text_encoder(input_ids)[0]

    # input_ids: b,n,77
    b_size = input_ids.size()[0]
    input_ids = input_ids.reshape((-1, tokenizer.model_max_length))  # batch_size*3, 77

    if args.clip_skip is None:
        encoder_hidden_states = text_encoder(input_ids)[0]
    else:
        enc_out = text_encoder(input_ids, output_hidden_states=True, return_dict=True)
        encoder_hidden_states = enc_out["hidden_states"][-args.clip_skip]
        encoder_hidden_states = text_encoder.text_model.final_layer_norm(encoder_hidden_states)

    # bs*3, 77, 768 or 1024
    encoder_hidden_states = encoder_hidden_states.reshape((b_size, -1, encoder_hidden_states.shape[-1]))

    if args.max_token_length is not None:
        if args.v2:
            # v2: <BOS>...<EOS> <PAD> ... の三連を <BOS>...<EOS> <PAD> ... へ戻す　正直この実装でいいのかわからん
            states_list = [encoder_hidden_states[:, 0].unsqueeze(1)]  # <BOS>
            for i in range(1, args.max_token_length, tokenizer.model_max_length):
                chunk = encoder_hidden_states[:, i : i + tokenizer.model_max_length - 2]  # <BOS> の後から 最後の前まで
                if i > 0:
                    for j in range(len(chunk)):
                        if input_ids[j, 1] == tokenizer.eos_token:  # 空、つまり <BOS> <EOS> <PAD> ...のパターン
                            chunk[j, 0] = chunk[j, 1]  # 次の <PAD> の値をコピーする
                states_list.append(chunk)  # <BOS> の後から <EOS> の前まで
            states_list.append(encoder_hidden_states[:, -1].unsqueeze(1))  # <EOS> か <PAD> のどちらか
            encoder_hidden_states = torch.cat(states_list, dim=1)
        else:
            # v1: <BOS>...<EOS> の三連を <BOS>...<EOS> へ戻す
            states_list = [encoder_hidden_states[:, 0].unsqueeze(1)]  # <BOS>
            for i in range(1, args.max_token_length, tokenizer.model_max_length):
                states_list.append(encoder_hidden_states[:, i : i + tokenizer.model_max_length - 2])  # <BOS> の後から <EOS> の前まで
            states_list.append(encoder_hidden_states[:, -1].unsqueeze(1))  # <EOS>
            encoder_hidden_states = torch.cat(states_list, dim=1)

    if weight_dtype is not None:
        # this is required for additional network training
        encoder_hidden_states = encoder_hidden_states.to(weight_dtype)

    return encoder_hidden_states


def pool_workaround(
    text_encoder: CLIPTextModelWithProjection, last_hidden_state: torch.Tensor, input_ids: torch.Tensor, eos_token_id: int
):
    r"""
    workaround for CLIP's pooling bug: it returns the hidden states for the max token id as the pooled output
    instead of the hidden states for the EOS token
    If we use Textual Inversion, we need to use the hidden states for the EOS token as the pooled output

    Original code from CLIP's pooling function:

    \# text_embeds.shape = [batch_size, sequence_length, transformer.width]
    \# take features from the eot embedding (eot_token is the highest number in each sequence)
    \# casting to torch.int for onnx compatibility: argmax doesn't support int64 inputs with opset 14
    pooled_output = last_hidden_state[
        torch.arange(last_hidden_state.shape[0], device=last_hidden_state.device),
        input_ids.to(dtype=torch.int, device=last_hidden_state.device).argmax(dim=-1),
    ]
    """

    # input_ids: b*n,77
    # find index for EOS token

    # Following code is not working if one of the input_ids has multiple EOS tokens (very odd case)
    # eos_token_index = torch.where(input_ids == eos_token_id)[1]
    # eos_token_index = eos_token_index.to(device=last_hidden_state.device)

    # Create a mask where the EOS tokens are
    eos_token_mask = (input_ids == eos_token_id).int()

    # Use argmax to find the last index of the EOS token for each element in the batch
    eos_token_index = torch.argmax(eos_token_mask, dim=1)  # this will be 0 if there is no EOS token, it's fine
    eos_token_index = eos_token_index.to(device=last_hidden_state.device)

    # get hidden states for EOS token
    pooled_output = last_hidden_state[torch.arange(last_hidden_state.shape[0], device=last_hidden_state.device), eos_token_index]

    # apply projection: projection may be of different dtype than last_hidden_state
    pooled_output = text_encoder.text_projection(pooled_output.to(text_encoder.text_projection.weight.dtype))
    pooled_output = pooled_output.to(last_hidden_state.dtype)

    return pooled_output


def get_hidden_states_sdxl(
    max_token_length: int,
    input_ids1: torch.Tensor,
    input_ids2: torch.Tensor,
    tokenizer1: CLIPTokenizer,
    tokenizer2: CLIPTokenizer,
    text_encoder1: CLIPTextModel,
    text_encoder2: CLIPTextModelWithProjection,
    weight_dtype: Optional[str] = None,
    accelerator: Optional[Accelerator] = None,
):
    # input_ids: b,n,77 -> b*n, 77
    b_size = input_ids1.size()[0]
    input_ids1 = input_ids1.reshape((-1, tokenizer1.model_max_length))  # batch_size*n, 77
    input_ids2 = input_ids2.reshape((-1, tokenizer2.model_max_length))  # batch_size*n, 77

    # text_encoder1
    enc_out = text_encoder1(input_ids1, output_hidden_states=True, return_dict=True)
    hidden_states1 = enc_out["hidden_states"][11]

    # text_encoder2
    enc_out = text_encoder2(input_ids2, output_hidden_states=True, return_dict=True)
    hidden_states2 = enc_out["hidden_states"][-2]  # penuultimate layer

    # pool2 = enc_out["text_embeds"]
    unwrapped_text_encoder2 = text_encoder2 if accelerator is None else accelerator.unwrap_model(text_encoder2)
    pool2 = pool_workaround(unwrapped_text_encoder2, enc_out["last_hidden_state"], input_ids2, tokenizer2.eos_token_id)

    # b*n, 77, 768 or 1280 -> b, n*77, 768 or 1280
    n_size = 1 if max_token_length is None else max_token_length // 75
    hidden_states1 = hidden_states1.reshape((b_size, -1, hidden_states1.shape[-1]))
    hidden_states2 = hidden_states2.reshape((b_size, -1, hidden_states2.shape[-1]))

    if max_token_length is not None:
        # bs*3, 77, 768 or 1024
        # encoder1: <BOS>...<EOS> の三連を <BOS>...<EOS> へ戻す
        states_list = [hidden_states1[:, 0].unsqueeze(1)]  # <BOS>
        for i in range(1, max_token_length, tokenizer1.model_max_length):
            states_list.append(hidden_states1[:, i : i + tokenizer1.model_max_length - 2])  # <BOS> の後から <EOS> の前まで
        states_list.append(hidden_states1[:, -1].unsqueeze(1))  # <EOS>
        hidden_states1 = torch.cat(states_list, dim=1)

        # v2: <BOS>...<EOS> <PAD> ... の三連を <BOS>...<EOS> <PAD> ... へ戻す　正直この実装でいいのかわからん
        states_list = [hidden_states2[:, 0].unsqueeze(1)]  # <BOS>
        for i in range(1, max_token_length, tokenizer2.model_max_length):
            chunk = hidden_states2[:, i : i + tokenizer2.model_max_length - 2]  # <BOS> の後から 最後の前まで
            # this causes an error:
            # RuntimeError: one of the variables needed for gradient computation has been modified by an inplace operation
            # if i > 1:
            #     for j in range(len(chunk)):  # batch_size
            #         if input_ids2[n_index + j * n_size, 1] == tokenizer2.eos_token_id:  # 空、つまり <BOS> <EOS> <PAD> ...のパターン
            #             chunk[j, 0] = chunk[j, 1]  # 次の <PAD> の値をコピーする
            states_list.append(chunk)  # <BOS> の後から <EOS> の前まで
        states_list.append(hidden_states2[:, -1].unsqueeze(1))  # <EOS> か <PAD> のどちらか
        hidden_states2 = torch.cat(states_list, dim=1)

        # pool はnの最初のものを使う
        pool2 = pool2[::n_size]

    if weight_dtype is not None:
        # this is required for additional network training
        hidden_states1 = hidden_states1.to(weight_dtype)
        hidden_states2 = hidden_states2.to(weight_dtype)

    return hidden_states1, hidden_states2, pool2


def default_if_none(value, default):
    return default if value is None else value


def get_epoch_ckpt_name(args: argparse.Namespace, ext: str, epoch_no: int):
    model_name = default_if_none(args.output_name, DEFAULT_EPOCH_NAME)
    return EPOCH_FILE_NAME.format(model_name, epoch_no) + ext


def get_step_ckpt_name(args: argparse.Namespace, ext: str, step_no: int):
    model_name = default_if_none(args.output_name, DEFAULT_STEP_NAME)
    return STEP_FILE_NAME.format(model_name, step_no) + ext


def get_last_ckpt_name(args: argparse.Namespace, ext: str):
    model_name = default_if_none(args.output_name, DEFAULT_LAST_OUTPUT_NAME)
    return model_name + ext


def get_remove_epoch_no(args: argparse.Namespace, epoch_no: int):
    if args.save_last_n_epochs is None:
        return None

    remove_epoch_no = epoch_no - args.save_every_n_epochs * args.save_last_n_epochs
    if remove_epoch_no < 0:
        return None
    return remove_epoch_no


def get_remove_step_no(args: argparse.Namespace, step_no: int):
    if args.save_last_n_steps is None:
        return None

    # last_n_steps前のstep_noから、save_every_n_stepsの倍数のstep_noを計算して削除する
    # save_every_n_steps=10, save_last_n_steps=30の場合、50step目には30step分残し、10step目を削除する
    remove_step_no = step_no - args.save_last_n_steps - 1
    remove_step_no = remove_step_no - (remove_step_no % args.save_every_n_steps)
    if remove_step_no < 0:
        return None
    return remove_step_no


# epochとstepの保存、メタデータにepoch/stepが含まれ引数が同じになるため、統合している
# on_epoch_end: Trueならepoch終了時、Falseならstep経過時
def save_sd_model_on_epoch_end_or_stepwise(
    args: argparse.Namespace,
    on_epoch_end: bool,
    accelerator,
    src_path: str,
    save_stable_diffusion_format: bool,
    use_safetensors: bool,
    save_dtype: torch.dtype,
    epoch: int,
    num_train_epochs: int,
    global_step: int,
    text_encoder,
    unet,
    vae,
):
    def sd_saver(ckpt_file, epoch_no, global_step):
        sai_metadata = get_sai_model_spec(None, args, False, False, False, is_stable_diffusion_ckpt=True)
        model_util.save_stable_diffusion_checkpoint(
            args.v2, ckpt_file, text_encoder, unet, src_path, epoch_no, global_step, sai_metadata, save_dtype, vae
        )

    def diffusers_saver(out_dir):
        model_util.save_diffusers_checkpoint(
            args.v2, out_dir, text_encoder, unet, src_path, vae=vae, use_safetensors=use_safetensors
        )

    save_sd_model_on_epoch_end_or_stepwise_common(
        args,
        on_epoch_end,
        accelerator,
        save_stable_diffusion_format,
        use_safetensors,
        epoch,
        num_train_epochs,
        global_step,
        sd_saver,
        diffusers_saver,
    )


def save_sd_model_on_epoch_end_or_stepwise_common(
    args: argparse.Namespace,
    on_epoch_end: bool,
    accelerator,
    save_stable_diffusion_format: bool,
    use_safetensors: bool,
    epoch: int,
    num_train_epochs: int,
    global_step: int,
    sd_saver,
    diffusers_saver,
):
    if on_epoch_end:
        epoch_no = epoch + 1
        saving = epoch_no % args.save_every_n_epochs == 0 and epoch_no < num_train_epochs
        if not saving:
            return

        model_name = default_if_none(args.output_name, DEFAULT_EPOCH_NAME)
        remove_no = get_remove_epoch_no(args, epoch_no)
    else:
        # 保存するか否かは呼び出し側で判断済み

        model_name = default_if_none(args.output_name, DEFAULT_STEP_NAME)
        epoch_no = epoch  # 例: 最初のepochの途中で保存したら0になる、SDモデルに保存される
        remove_no = get_remove_step_no(args, global_step)

    os.makedirs(args.output_dir, exist_ok=True)
    if save_stable_diffusion_format:
        ext = ".safetensors" if use_safetensors else ".ckpt"

        if on_epoch_end:
            ckpt_name = get_epoch_ckpt_name(args, ext, epoch_no)
        else:
            ckpt_name = get_step_ckpt_name(args, ext, global_step)

        ckpt_file = os.path.join(args.output_dir, ckpt_name)
        print(f"\nsaving checkpoint: {ckpt_file}")
        sd_saver(ckpt_file, epoch_no, global_step)

        if args.huggingface_repo_id is not None:
            huggingface_util.upload(args, ckpt_file, "/" + ckpt_name)

        # remove older checkpoints
        if remove_no is not None:
            if on_epoch_end:
                remove_ckpt_name = get_epoch_ckpt_name(args, ext, remove_no)
            else:
                remove_ckpt_name = get_step_ckpt_name(args, ext, remove_no)

            remove_ckpt_file = os.path.join(args.output_dir, remove_ckpt_name)
            if os.path.exists(remove_ckpt_file):
                print(f"removing old checkpoint: {remove_ckpt_file}")
                os.remove(remove_ckpt_file)

    else:
        if on_epoch_end:
            out_dir = os.path.join(args.output_dir, EPOCH_DIFFUSERS_DIR_NAME.format(model_name, epoch_no))
        else:
            out_dir = os.path.join(args.output_dir, STEP_DIFFUSERS_DIR_NAME.format(model_name, global_step))

        print(f"\nsaving model: {out_dir}")
        diffusers_saver(out_dir)

        if args.huggingface_repo_id is not None:
            huggingface_util.upload(args, out_dir, "/" + model_name)

        # remove older checkpoints
        if remove_no is not None:
            if on_epoch_end:
                remove_out_dir = os.path.join(args.output_dir, EPOCH_DIFFUSERS_DIR_NAME.format(model_name, remove_no))
            else:
                remove_out_dir = os.path.join(args.output_dir, STEP_DIFFUSERS_DIR_NAME.format(model_name, remove_no))

            if os.path.exists(remove_out_dir):
                print(f"removing old model: {remove_out_dir}")
                shutil.rmtree(remove_out_dir)

    if args.save_state:
        if on_epoch_end:
            save_and_remove_state_on_epoch_end(args, accelerator, epoch_no)
        else:
            save_and_remove_state_stepwise(args, accelerator, global_step)


def save_and_remove_state_on_epoch_end(args: argparse.Namespace, accelerator, epoch_no):
    model_name = default_if_none(args.output_name, DEFAULT_EPOCH_NAME)

    print(f"\nsaving state at epoch {epoch_no}")
    os.makedirs(args.output_dir, exist_ok=True)

    state_dir = os.path.join(args.output_dir, EPOCH_STATE_NAME.format(model_name, epoch_no))
    accelerator.save_state(state_dir)
    if args.save_state_to_huggingface:
        print("uploading state to huggingface.")
        huggingface_util.upload(args, state_dir, "/" + EPOCH_STATE_NAME.format(model_name, epoch_no))

    last_n_epochs = args.save_last_n_epochs_state if args.save_last_n_epochs_state else args.save_last_n_epochs
    if last_n_epochs is not None:
        remove_epoch_no = epoch_no - args.save_every_n_epochs * last_n_epochs
        state_dir_old = os.path.join(args.output_dir, EPOCH_STATE_NAME.format(model_name, remove_epoch_no))
        if os.path.exists(state_dir_old):
            print(f"removing old state: {state_dir_old}")
            shutil.rmtree(state_dir_old)


def save_and_remove_state_stepwise(args: argparse.Namespace, accelerator, step_no):
    model_name = default_if_none(args.output_name, DEFAULT_STEP_NAME)

    print(f"\nsaving state at step {step_no}")
    os.makedirs(args.output_dir, exist_ok=True)

    state_dir = os.path.join(args.output_dir, STEP_STATE_NAME.format(model_name, step_no))
    accelerator.save_state(state_dir)
    if args.save_state_to_huggingface:
        print("uploading state to huggingface.")
        huggingface_util.upload(args, state_dir, "/" + STEP_STATE_NAME.format(model_name, step_no))

    last_n_steps = args.save_last_n_steps_state if args.save_last_n_steps_state else args.save_last_n_steps
    if last_n_steps is not None:
        # last_n_steps前のstep_noから、save_every_n_stepsの倍数のstep_noを計算して削除する
        remove_step_no = step_no - last_n_steps - 1
        remove_step_no = remove_step_no - (remove_step_no % args.save_every_n_steps)

        if remove_step_no > 0:
            state_dir_old = os.path.join(args.output_dir, STEP_STATE_NAME.format(model_name, remove_step_no))
            if os.path.exists(state_dir_old):
                print(f"removing old state: {state_dir_old}")
                shutil.rmtree(state_dir_old)


def save_state_on_train_end(args: argparse.Namespace, accelerator):
    model_name = default_if_none(args.output_name, DEFAULT_LAST_OUTPUT_NAME)

    print("\nsaving last state.")
    os.makedirs(args.output_dir, exist_ok=True)

    state_dir = os.path.join(args.output_dir, LAST_STATE_NAME.format(model_name))
    accelerator.save_state(state_dir)

    if args.save_state_to_huggingface:
        print("uploading last state to huggingface.")
        huggingface_util.upload(args, state_dir, "/" + LAST_STATE_NAME.format(model_name))


def save_sd_model_on_train_end(
    args: argparse.Namespace,
    src_path: str,
    save_stable_diffusion_format: bool,
    use_safetensors: bool,
    save_dtype: torch.dtype,
    epoch: int,
    global_step: int,
    text_encoder,
    unet,
    vae,
):
    def sd_saver(ckpt_file, epoch_no, global_step):
        sai_metadata = get_sai_model_spec(None, args, False, False, False, is_stable_diffusion_ckpt=True)
        model_util.save_stable_diffusion_checkpoint(
            args.v2, ckpt_file, text_encoder, unet, src_path, epoch_no, global_step, sai_metadata, save_dtype, vae
        )

    def diffusers_saver(out_dir):
        model_util.save_diffusers_checkpoint(
            args.v2, out_dir, text_encoder, unet, src_path, vae=vae, use_safetensors=use_safetensors
        )

    save_sd_model_on_train_end_common(
        args, save_stable_diffusion_format, use_safetensors, epoch, global_step, sd_saver, diffusers_saver
    )


def save_sd_model_on_train_end_common(
    args: argparse.Namespace,
    save_stable_diffusion_format: bool,
    use_safetensors: bool,
    epoch: int,
    global_step: int,
    sd_saver,
    diffusers_saver,
):
    model_name = default_if_none(args.output_name, DEFAULT_LAST_OUTPUT_NAME)

    if save_stable_diffusion_format:
        os.makedirs(args.output_dir, exist_ok=True)

        ckpt_name = model_name + (".safetensors" if use_safetensors else ".ckpt")
        ckpt_file = os.path.join(args.output_dir, ckpt_name)

        print(f"save trained model as StableDiffusion checkpoint to {ckpt_file}")
        sd_saver(ckpt_file, epoch, global_step)

        if args.huggingface_repo_id is not None:
            huggingface_util.upload(args, ckpt_file, "/" + ckpt_name, force_sync_upload=True)
    else:
        out_dir = os.path.join(args.output_dir, model_name)
        os.makedirs(out_dir, exist_ok=True)

        print(f"save trained model as Diffusers to {out_dir}")
        diffusers_saver(out_dir)

        if args.huggingface_repo_id is not None:
            huggingface_util.upload(args, out_dir, "/" + model_name, force_sync_upload=True)


def get_noise_noisy_latents_and_timesteps(args, noise_scheduler, latents):
    # Sample noise that we'll add to the latents
    noise = torch.randn_like(latents, device=latents.device)
    if args.noise_offset:
        noise = custom_train_functions.apply_noise_offset(latents, noise, args.noise_offset, args.adaptive_noise_scale)
    if args.multires_noise_iterations:
        noise = custom_train_functions.pyramid_noise_like(
            noise, latents.device, args.multires_noise_iterations, args.multires_noise_discount
        )

    # Sample a random timestep for each image
    b_size = latents.shape[0]
    min_timestep = 0 if args.min_timestep is None else args.min_timestep
    max_timestep = noise_scheduler.config.num_train_timesteps if args.max_timestep is None else args.max_timestep

    timesteps = torch.randint(min_timestep, max_timestep, (b_size,), device=latents.device)
    timesteps = timesteps.long()

    # Add noise to the latents according to the noise magnitude at each timestep
    # (this is the forward diffusion process)
    if args.ip_noise_gamma:
        noisy_latents = noise_scheduler.add_noise(latents, noise + args.ip_noise_gamma * torch.randn_like(latents), timesteps)
    else:
        noisy_latents = noise_scheduler.add_noise(latents, noise, timesteps)

    return noise, noisy_latents, timesteps


def append_lr_to_logs(logs, lr_scheduler, optimizer_type, including_unet=True):
    names = []
    if including_unet:
        names.append("unet")
    names.append("text_encoder1")
    names.append("text_encoder2")

    append_lr_to_logs_with_names(logs, lr_scheduler, optimizer_type, names)


def append_lr_to_logs_with_names(logs, lr_scheduler, optimizer_type, names):
    lrs = lr_scheduler.get_last_lr()

    for lr_index in range(len(lrs)):
        name = names[lr_index]
        logs["lr/" + name] = float(lrs[lr_index])

        if optimizer_type.lower().startswith("DAdapt".lower()) or optimizer_type.lower() == "Prodigy".lower():
            logs["lr/d*lr/" + name] = (
                lr_scheduler.optimizers[-1].param_groups[lr_index]["d"] * lr_scheduler.optimizers[-1].param_groups[lr_index]["lr"]
            )


# scheduler:
SCHEDULER_LINEAR_START = 0.00085
SCHEDULER_LINEAR_END = 0.0120
SCHEDULER_TIMESTEPS = 1000
SCHEDLER_SCHEDULE = "scaled_linear"


def get_my_scheduler(
    *,
    sample_sampler: str,
    v_parameterization: bool,
):
    sched_init_args = {}
    if sample_sampler == "ddim":
        scheduler_cls = DDIMScheduler
    elif sample_sampler == "ddpm":  # ddpmはおかしくなるのでoptionから外してある
        scheduler_cls = DDPMScheduler
    elif sample_sampler == "pndm":
        scheduler_cls = PNDMScheduler
    elif sample_sampler == "lms" or sample_sampler == "k_lms":
        scheduler_cls = LMSDiscreteScheduler
    elif sample_sampler == "euler" or sample_sampler == "k_euler":
        scheduler_cls = EulerDiscreteScheduler
    elif sample_sampler == "euler_a" or sample_sampler == "k_euler_a":
        scheduler_cls = EulerAncestralDiscreteScheduler
    elif sample_sampler == "dpmsolver" or sample_sampler == "dpmsolver++":
        scheduler_cls = DPMSolverMultistepScheduler
        sched_init_args["algorithm_type"] = sample_sampler
    elif sample_sampler == "dpmsingle":
        scheduler_cls = DPMSolverSinglestepScheduler
    elif sample_sampler == "heun":
        scheduler_cls = HeunDiscreteScheduler
    elif sample_sampler == "dpm_2" or sample_sampler == "k_dpm_2":
        scheduler_cls = KDPM2DiscreteScheduler
    elif sample_sampler == "dpm_2_a" or sample_sampler == "k_dpm_2_a":
        scheduler_cls = KDPM2AncestralDiscreteScheduler
    else:
        scheduler_cls = DDIMScheduler

    if v_parameterization:
        sched_init_args["prediction_type"] = "v_prediction"

    scheduler = scheduler_cls(
        num_train_timesteps=SCHEDULER_TIMESTEPS,
        beta_start=SCHEDULER_LINEAR_START,
        beta_end=SCHEDULER_LINEAR_END,
        beta_schedule=SCHEDLER_SCHEDULE,
        **sched_init_args,
    )

    # clip_sample=Trueにする
    if hasattr(scheduler.config, "clip_sample") and scheduler.config.clip_sample is False:
        # print("set clip_sample to True")
        scheduler.config.clip_sample = True

    return scheduler


def sample_images(*args, **kwargs):
    return sample_images_common(StableDiffusionLongPromptWeightingPipeline, *args, **kwargs)


def line_to_prompt_dict(line: str) -> dict:
    # subset of gen_img_diffusers
    prompt_args = line.split(" --")
    prompt_dict = {}
    prompt_dict["prompt"] = prompt_args[0]

    for parg in prompt_args:
        try:
            m = re.match(r"w (\d+)", parg, re.IGNORECASE)
            if m:
                prompt_dict["width"] = int(m.group(1))
                continue

            m = re.match(r"h (\d+)", parg, re.IGNORECASE)
            if m:
                prompt_dict["height"] = int(m.group(1))
                continue

            m = re.match(r"d (\d+)", parg, re.IGNORECASE)
            if m:
                prompt_dict["seed"] = int(m.group(1))
                continue

            m = re.match(r"s (\d+)", parg, re.IGNORECASE)
            if m:  # steps
                prompt_dict["sample_steps"] = max(1, min(1000, int(m.group(1))))
                continue

            m = re.match(r"l ([\d\.]+)", parg, re.IGNORECASE)
            if m:  # scale
                prompt_dict["scale"] = float(m.group(1))
                continue

            m = re.match(r"n (.+)", parg, re.IGNORECASE)
            if m:  # negative prompt
                prompt_dict["negative_prompt"] = m.group(1)
                continue

            m = re.match(r"ss (.+)", parg, re.IGNORECASE)
            if m:
                prompt_dict["sample_sampler"] = m.group(1)
                continue

            m = re.match(r"cn (.+)", parg, re.IGNORECASE)
            if m:
                prompt_dict["controlnet_image"] = m.group(1)
                continue

        except ValueError as ex:
            print(f"Exception in parsing / 解析エラー: {parg}")
            print(ex)

    return prompt_dict


def sample_images_common(
    pipe_class,
    accelerator: Accelerator,
    args: argparse.Namespace,
    epoch,
    steps,
    device,
    vae,
    tokenizer,
    text_encoder,
    unet,
    prompt_replacement=None,
    controlnet=None,
):
    """
    StableDiffusionLongPromptWeightingPipelineの改造版を使うようにしたので、clip skipおよびプロンプトの重みづけに対応した
    """
    if steps == 0:
        if not args.sample_at_first:
            return
    else:
        if args.sample_every_n_steps is None and args.sample_every_n_epochs is None:
            return
        if args.sample_every_n_epochs is not None:
            # sample_every_n_steps は無視する
            if epoch is None or epoch % args.sample_every_n_epochs != 0:
                return
        else:
            if steps % args.sample_every_n_steps != 0 or epoch is not None:  # steps is not divisible or end of epoch
                return

    print(f"\ngenerating sample images at step / サンプル画像生成 ステップ: {steps}")
    if not os.path.isfile(args.sample_prompts):
        print(f"No prompt file / プロンプトファイルがありません: {args.sample_prompts}")
        return

    org_vae_device = vae.device  # CPUにいるはず
    vae.to(device)

    # unwrap unet and text_encoder(s)
    unet = accelerator.unwrap_model(unet)
    if isinstance(text_encoder, (list, tuple)):
        text_encoder = [accelerator.unwrap_model(te) for te in text_encoder]
    else:
        text_encoder = accelerator.unwrap_model(text_encoder)

    # read prompts

    # with open(args.sample_prompts, "rt", encoding="utf-8") as f:
    #     prompts = f.readlines()

    if args.sample_prompts.endswith(".txt"):
        with open(args.sample_prompts, "r", encoding="utf-8") as f:
            lines = f.readlines()
        prompts = [line.strip() for line in lines if len(line.strip()) > 0 and line[0] != "#"]
    elif args.sample_prompts.endswith(".toml"):
        with open(args.sample_prompts, "r", encoding="utf-8") as f:
            data = toml.load(f)
        prompts = [dict(**data["prompt"], **subset) for subset in data["prompt"]["subset"]]
    elif args.sample_prompts.endswith(".json"):
        with open(args.sample_prompts, "r", encoding="utf-8") as f:
            prompts = json.load(f)

    schedulers: dict = {}
    default_scheduler = get_my_scheduler(
        sample_sampler=args.sample_sampler,
        v_parameterization=args.v_parameterization,
    )
    schedulers[args.sample_sampler] = default_scheduler

    pipeline = pipe_class(
        text_encoder=text_encoder,
        vae=vae,
        unet=unet,
        tokenizer=tokenizer,
        scheduler=default_scheduler,
        safety_checker=None,
        feature_extractor=None,
        requires_safety_checker=False,
        clip_skip=args.clip_skip,
    )
    pipeline.to(device)

    save_dir = args.output_dir + "/sample"
    os.makedirs(save_dir, exist_ok=True)

    rng_state = torch.get_rng_state()
    cuda_rng_state = torch.cuda.get_rng_state() if torch.cuda.is_available() else None

    with torch.no_grad():
        # with accelerator.autocast():
        for i, prompt_dict in enumerate(prompts):
            if not accelerator.is_main_process:
                continue

            if isinstance(prompt_dict, str):
                prompt_dict = line_to_prompt_dict(prompt_dict)

            assert isinstance(prompt_dict, dict)
            negative_prompt = prompt_dict.get("negative_prompt")
            sample_steps = prompt_dict.get("sample_steps", 30)
            width = prompt_dict.get("width", 512)
            height = prompt_dict.get("height", 512)
            scale = prompt_dict.get("scale", 7.5)
            seed = prompt_dict.get("seed")
            controlnet_image = prompt_dict.get("controlnet_image")
            prompt: str = prompt_dict.get("prompt", "")
            sampler_name: str = prompt_dict.get("sample_sampler", args.sample_sampler)

            if seed is not None:
                torch.manual_seed(seed)
                torch.cuda.manual_seed(seed)

            scheduler = schedulers.get(sampler_name)
            if scheduler is None:
                scheduler = get_my_scheduler(
                    sample_sampler=sampler_name,
                    v_parameterization=args.v_parameterization,
                )
                schedulers[sampler_name] = scheduler
            pipeline.scheduler = scheduler

            if prompt_replacement is not None:
                prompt = prompt.replace(prompt_replacement[0], prompt_replacement[1])
                if negative_prompt is not None:
                    negative_prompt = negative_prompt.replace(prompt_replacement[0], prompt_replacement[1])

            if controlnet_image is not None:
                controlnet_image = Image.open(controlnet_image).convert("RGB")
                controlnet_image = controlnet_image.resize((width, height), Image.LANCZOS)

            height = max(64, height - height % 8)  # round to divisible by 8
            width = max(64, width - width % 8)  # round to divisible by 8
            print(f"prompt: {prompt}")
            print(f"negative_prompt: {negative_prompt}")
            print(f"height: {height}")
            print(f"width: {width}")
            print(f"sample_steps: {sample_steps}")
            print(f"scale: {scale}")
            print(f"sample_sampler: {sampler_name}")
            if seed is not None:
                print(f"seed: {seed}")
            with accelerator.autocast():
                latents = pipeline(
                    prompt=prompt,
                    height=height,
                    width=width,
                    num_inference_steps=sample_steps,
                    guidance_scale=scale,
                    negative_prompt=negative_prompt,
                    controlnet=controlnet,
                    controlnet_image=controlnet_image,
                )

            image = pipeline.latents_to_image(latents)[0]

            ts_str = time.strftime("%Y%m%d%H%M%S", time.localtime())
            num_suffix = f"e{epoch:06d}" if epoch is not None else f"{steps:06d}"
            seed_suffix = "" if seed is None else f"_{seed}"
            img_filename = (
                f"{'' if args.output_name is None else args.output_name + '_'}{ts_str}_{num_suffix}_{i:02d}{seed_suffix}.png"
            )

            image.save(os.path.join(save_dir, img_filename))

            # wandb有効時のみログを送信
            try:
                wandb_tracker = accelerator.get_tracker("wandb")
                try:
                    import wandb
                except ImportError:  # 事前に一度確認するのでここはエラー出ないはず
                    raise ImportError("No wandb / wandb がインストールされていないようです")

                wandb_tracker.log({f"sample_{i}": wandb.Image(image)})
            except:  # wandb 無効時
                pass

    # clear pipeline and cache to reduce vram usage
    del pipeline
    torch.cuda.empty_cache()

    torch.set_rng_state(rng_state)
    if cuda_rng_state is not None:
        torch.cuda.set_rng_state(cuda_rng_state)
    vae.to(org_vae_device)


# endregion

# region 前処理用


class ImageLoadingDataset(torch.utils.data.Dataset):
    def __init__(self, image_paths):
        self.images = image_paths

    def __len__(self):
        return len(self.images)

    def __getitem__(self, idx):
        img_path = self.images[idx]

        try:
            image = Image.open(img_path).convert("RGB")
            # convert to tensor temporarily so dataloader will accept it
            tensor_pil = transforms.functional.pil_to_tensor(image)
        except Exception as e:
            print(f"Could not load image path / 画像を読み込めません: {img_path}, error: {e}")
            return None

        return (tensor_pil, img_path)


# endregion


# collate_fn用 epoch,stepはmultiprocessing.Value
class collator_class:
    def __init__(self, epoch, step, dataset):
        self.current_epoch = epoch
        self.current_step = step
        self.dataset = dataset  # not used if worker_info is not None, in case of multiprocessing

    def __call__(self, examples):
        worker_info = torch.utils.data.get_worker_info()
        # worker_info is None in the main process
        if worker_info is not None:
            dataset = worker_info.dataset
        else:
            dataset = self.dataset

        # set epoch and step
        dataset.set_current_epoch(self.current_epoch.value)
        dataset.set_current_step(self.current_step.value)
        return examples[0]


class LossRecorder:
    def __init__(self):
        self.loss_list: List[float] = []
        self.loss_total: float = 0.0

    def add(self, *, epoch: int, step: int, loss: float) -> None:
        if epoch == 0:
            self.loss_list.append(loss)
        else:
            self.loss_total -= self.loss_list[step]
            self.loss_list[step] = loss
        self.loss_total += loss

    @property
    def moving_average(self) -> float:
        return self.loss_total / len(self.loss_list)<|MERGE_RESOLUTION|>--- conflicted
+++ resolved
@@ -2211,21 +2211,13 @@
 
 def load_image(image_path):
     image = Image.open(image_path)
-<<<<<<< HEAD
     if not image.mode == "RGBA":
         image = image.convert("RGBA")
-=======
-    if not image.mode == "RGB":
-        image = Image.convert("RGBA") 
-        custom_bg = Image.new("RGBA", image.size, (255, 0, 0, 0))
-        merged_image = Image.alpha_composite(custom_bg, image)                    
-        image = merged_image.convert("RGB")
->>>>>>> 94f55ed5
+    custom_bg = Image.new("RGBA", image.size, (255, 255, 255, 255))
+    image = Image.alpha_composite(custom_bg, image)                    
     img = np.array(image, np.uint8)
     img[..., -1] = load_mask(image_path, img.shape[:2])
     return img
-
-<<<<<<< HEAD
 
 def load_mask(image_path, target_shape):
     p = pathlib.Path(image_path)
@@ -2257,9 +2249,6 @@
 
     return result
 
-
-=======
->>>>>>> 94f55ed5
 # 画像を読み込む。戻り値はnumpy.ndarray,(original width, original height),(crop left, crop top, crop right, crop bottom)
 def trim_and_resize_if_required(
     random_crop: bool, image: Image.Image, reso, resized_size: Tuple[int, int]
